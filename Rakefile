# kate: syntax ruby

#  Phusion Passenger - http://www.modrails.com/
#  Copyright (C) 2008, 2009  Phusion
#
#  This program is free software; you can redistribute it and/or modify
#  it under the terms of the GNU General Public License as published by
#  the Free Software Foundation; version 2 of the License.
#
#  This program is distributed in the hope that it will be useful,
#  but WITHOUT ANY WARRANTY; without even the implied warranty of
#  MERCHANTABILITY or FITNESS FOR A PARTICULAR PURPOSE.  See the
#  GNU General Public License for more details.
#
#  You should have received a copy of the GNU General Public License along
#  with this program; if not, write to the Free Software Foundation, Inc.,
#  51 Franklin Street, Fifth Floor, Boston, MA 02110-1301 USA.

$LOAD_PATH.unshift("#{File.dirname(__FILE__)}/lib")
require 'rubygems'
require 'pathname'
require 'rake/rdoctask'
require 'rake/gempackagetask'
require 'rake/extensions'
require 'rake/cplusplus'
require 'phusion_passenger/platform_info'
require 'phusion_passenger/constants'

verbose true

##### Configuration

# Don't forget to edit Configuration.h too
<<<<<<< HEAD
PACKAGE_VERSION = PhusionPassenger::VERSION_STRING
=======
PACKAGE_VERSION = "2.1.2"
>>>>>>> 8675e538
OPTIMIZE = ["yes", "on", "true"].include?(ENV['OPTIMIZE'])

include PlatformInfo

CXX = "g++"
LIBEXT = PlatformInfo.library_extension
if OPTIMIZE
	OPTIMIZATION_FLAGS = "#{PlatformInfo.debugging_cflags} -O2 -DBOOST_DISABLE_ASSERTS"
else
	OPTIMIZATION_FLAGS = "#{PlatformInfo.debugging_cflags} -DPASSENGER_DEBUG -DBOOST_DISABLE_ASSERTS"
end

# Extra compiler flags that should always be passed to the C/C++ compiler.
# Should be included last in the command string.
EXTRA_CXXFLAGS = "-Wall #{OPTIMIZATION_FLAGS}"

# Extra linker flags that should always be passed to the linker.
# Should be included last in the command string.
EXTRA_LDFLAGS  = ""


#### Default tasks

desc "Build everything"
task :default => [
	:native_support,
	:apache2,
	:nginx,
	'test/oxt/oxt_test_main',
	'test/CxxTests'
]

desc "Remove compiled files"
task :clean

desc "Remove all generated files"
task :clobber


##### Ruby C extension

subdir 'ext/phusion_passenger' do
	task :native_support => ["native_support.#{LIBEXT}"]
	
	file 'Makefile' => 'extconf.rb' do
		sh "#{RUBY} extconf.rb"
	end
	
	file "native_support.#{LIBEXT}" => ['Makefile', 'native_support.c'] do
		sh "make"
	end
	
	task :clean do
		sh "make clean" if File.exist?('Makefile')
		sh "rm -f Makefile"
	end
end


##### Boost and OXT static library

def define_libboost_oxt_task(output_dir, extra_compiler_flags = nil)
	output_file = "#{output_dir}/libboost_oxt.a"
	objects_output_dir = "#{output_dir}/libboost_oxt"
	objects_output_path = Pathname.new(objects_output_dir).expand_path
	ext_path = Pathname.new("ext").expand_path
	
	file(output_file =>
		Dir['ext/boost/src/*.cpp'] +
		Dir['ext/boost/src/pthread/*.cpp'] +
		Dir['ext/oxt/*.cpp'] +
		Dir['ext/oxt/*.hpp'] +
		Dir['ext/oxt/detail/*.hpp']
	) do
		sh "mkdir -p #{objects_output_dir}/boost #{objects_output_dir}/oxt"
		
		Dir.chdir("#{objects_output_dir}/boost") do
			puts "### In #{objects_output_dir}/boost:"
			current_dir = Pathname.new(".").expand_path
			ext_dir = ext_path.relative_path_from(current_dir)
			flags = "-I#{ext_dir} #{extra_compiler_flags} #{PlatformInfo.portability_cflags} #{EXTRA_CXXFLAGS}"
			
			# Compling "pthread/*.cpp" doesn't work on some systems,
			# so we compile each cpp file invidually instead.
			Dir["#{ext_dir}/boost/src/pthread/*.cpp"].each do |file|
				compile_cxx(file, flags)
			end
			puts
		end
		
		Dir.chdir("#{objects_output_dir}/oxt") do
			puts "### In #{objects_output_dir}/oxt:"
			current_dir = Pathname.new(".").expand_path
			ext_dir = ext_path.relative_path_from(current_dir)
			flags = "-I#{ext_dir} #{extra_compiler_flags} #{PlatformInfo.portability_cflags} #{EXTRA_CXXFLAGS}"
			Dir["#{ext_dir}/oxt/*.cpp"].each do |file|
				compile_cxx(file, flags)
			end
			puts
		end
		
		create_static_library(output_file,
			"#{objects_output_dir}/boost/*.o " <<
			"#{objects_output_dir}/oxt/*.o")
	end
	
	task :clean do
		sh "rm -rf #{output_file} #{objects_output_dir}"
	end
	
	return output_file
end


##### Static library for Passenger source files that are shared between
##### the Apache module and the Nginx helper server.

def define_common_library_task(output_dir, extra_compiler_flags = nil,
                               with_application_pool_server_exe = false,
                               boost_oxt_library = nil,
                               extra_compiler_flags_for_server_exe = nil,
                               extra_linker_flags = nil)
	static_library = "#{output_dir}/libpassenger_common.a"
	objects_output_dir = "#{output_dir}/libpassenger_common"
	objects_output_path = Pathname.new(objects_output_dir).expand_path
	ext_path = Pathname.new("ext").expand_path
	targets = [static_library]
	
	file(static_library => [
		'ext/common/Utils.h',
		'ext/common/Utils.cpp',
		'ext/common/Logging.h',
		'ext/common/Logging.cpp',
		'ext/common/SystemTime.h',
		'ext/common/SystemTime.cpp',
		'ext/common/CachedFileStat.h',
		'ext/common/CachedFileStat.cpp'
	]) do
		sh "mkdir -p #{objects_output_dir}"
		
		Dir.chdir(objects_output_dir) do
			puts "### In #{objects_output_dir}:"
			current_dir = Pathname.new(".").expand_path
			ext_dir = ext_path.relative_path_from(current_dir)
			flags =  "-I#{ext_dir} -I#{ext_dir}/common #{extra_compiler_flags} "
			flags << "#{PlatformInfo.portability_cflags} #{EXTRA_CXXFLAGS}"
			
			compile_cxx("#{ext_dir}/common/Utils.cpp", flags)
			compile_cxx("#{ext_dir}/common/Logging.cpp", flags)
			compile_cxx("#{ext_dir}/common/SystemTime.cpp", flags)
			compile_cxx("#{ext_dir}/common/CachedFileStat.cpp", flags)
			
			puts
		end
		
		create_static_library(static_library, "#{objects_output_dir}/*.o")
	end
	
	if with_application_pool_server_exe
		exe_file = "#{output_dir}/ApplicationPoolServerExecutable"
		targets << exe_file
		
		file(exe_file => [
			'ext/common/ApplicationPoolServerExecutable.cpp',
			'ext/common/ApplicationPool.h',
			'ext/common/Application.h',
			'ext/common/StandardApplicationPool.h',
			'ext/common/MessageChannel.h',
			'ext/common/SpawnManager.h',
			'ext/common/PoolOptions.h',
			'ext/common/FileChecker.h',
			'ext/common/SystemTime.h',
			'ext/common/CachedFileStat.h',
			boost_oxt_library,
			static_library
		]) do
			create_executable(exe_file,
				"ext/common/ApplicationPoolServerExecutable.cpp",
				"-Iext -Iext/common " <<
				"#{extra_compiler_flags_for_server_exe} " <<
				"#{extra_compiler_flags} " <<
				"#{PlatformInfo.portability_cflags} " <<
				"#{EXTRA_CXXFLAGS} " <<
				"#{static_library} " <<
				"#{boost_oxt_library} " <<
				"#{extra_linker_flags} " <<
				"#{PlatformInfo.portability_ldflags} " <<
				EXTRA_LDFLAGS
			)
		end
	end
	
	task :clean do
		sh "rm -rf #{targets.join(' ')} #{objects_output_dir}"
	end
	
	return targets
end


##### Apache 2 module

	APACHE2_CXXFLAGS = "-Iext -Iext/common #{PlatformInfo.apache2_module_cflags} " <<
		"#{PlatformInfo.portability_cflags} #{EXTRA_CXXFLAGS}"
	APACHE2_INPUT_FILES = {
		'ext/apache2/Configuration.o' => %w(
			ext/apache2/Configuration.cpp
			ext/apache2/Configuration.h),
		'ext/apache2/Bucket.o' => %w(
			ext/apache2/Bucket.cpp
			ext/apache2/Bucket.h),
		'ext/apache2/Hooks.o' => %w(
			ext/apache2/Hooks.cpp
			ext/apache2/Hooks.h
			ext/apache2/Configuration.h
			ext/apache2/Bucket.h
			ext/apache2/DirectoryMapper.h
			ext/common/ApplicationPool.h
			ext/common/ApplicationPoolServer.h
			ext/common/SpawnManager.h
			ext/common/Exceptions.h
			ext/common/Application.h
			ext/common/MessageChannel.h
			ext/common/PoolOptions.h
			ext/common/Utils.h)
	}
	APACHE2_OBJECTS = APACHE2_INPUT_FILES.keys
	
	# NOTE: APACHE2_BOOST_OXT_LIBRARY is a task name, while APACHE2_COMMON_LIBRARY
	# is an array of task names.
	APACHE2_BOOST_OXT_LIBRARY = define_libboost_oxt_task("ext/apache2",
		PlatformInfo.apache2_module_cflags)
	APACHE2_COMMON_LIBRARY    = define_common_library_task("ext/apache2",
		PlatformInfo.apache2_module_cflags,
		true, APACHE2_BOOST_OXT_LIBRARY, nil,
		PlatformInfo.apache2_module_ldflags)
	
	
	desc "Build Apache 2 module"
	task :apache2 => ['ext/apache2/mod_passenger.so', :native_support]
	
	mod_passenger_dependencies = [APACHE2_COMMON_LIBRARY,
		APACHE2_BOOST_OXT_LIBRARY,
		'ext/apache2/mod_passenger.o',
		APACHE2_OBJECTS].flatten
	file 'ext/apache2/mod_passenger.so' => mod_passenger_dependencies do
		PlatformInfo.apxs2.nil?      and raise "Could not find 'apxs' or 'apxs2'."
		PlatformInfo.apache2ctl.nil? and raise "Could not find 'apachectl' or 'apache2ctl'."
		PlatformInfo.httpd.nil?      and raise "Could not find the Apache web server binary."
		
		# apxs totally sucks. We couldn't get it working correctly
		# on MacOS X (it had various problems with building universal
		# binaries), so we decided to ditch it and build/install the
		# Apache module ourselves.
		#
		# Oh, and libtool sucks too. Do we even need it anymore in 2008?
		
		sources = APACHE2_OBJECTS.join(' ')
		sources << ' ext/apache2/mod_passenger.o'
		
		linkflags =
			"#{PlatformInfo.apache2_module_cflags} " <<
			"#{PlatformInfo.portability_cflags} " <<
			"#{EXTRA_CXXFLAGS} " <<
			"#{APACHE2_COMMON_LIBRARY[0]} " <<
			"#{APACHE2_BOOST_OXT_LIBRARY} " <<
			"#{PlatformInfo.apache2_module_ldflags} " <<
			"#{PlatformInfo.portability_ldflags} " <<
			"#{EXTRA_LDFLAGS} "
		
		create_shared_library('ext/apache2/mod_passenger.so',
			sources, linkflags)
	end

	file 'ext/apache2/mod_passenger.o' => ['ext/apache2/mod_passenger.c'] do
		compile_c('ext/apache2/mod_passenger.c',
			APACHE2_CXXFLAGS +
			" -o ext/apache2/mod_passenger.o")
	end

	APACHE2_INPUT_FILES.each_pair do |target, sources|
		file(target => sources) do
			object_basename = File.basename(target)
			compile_cxx(sources[0],
				APACHE2_CXXFLAGS +
				" -o ext/apache2/#{object_basename}")
		end
	end

	task :clean => 'apache2:clean'

	# Remove generated files for the Apache 2 module
	task 'apache2:clean' do
		files = [APACHE2_OBJECTS, %w(ext/apache2/mod_passenger.o
			ext/apache2/mod_passenger.so)]
		sh("rm", "-rf", *files.flatten)
	end


##### Nginx helper server

	# NOTE: NGINX_BOOST_OXT_LIBRARY is a task name, while NGINX_COMMON_LIBRARY
	# is an array of task names.
	NGINX_BOOST_OXT_LIBRARY = define_libboost_oxt_task("ext/nginx")
	NGINX_COMMON_LIBRARY    = define_common_library_task("ext/nginx")
	
	desc "Build Nginx helper server"
	task :nginx => ['ext/nginx/HelperServer', :native_support]
	
	helper_server_dependencies = [
		NGINX_BOOST_OXT_LIBRARY,
		NGINX_COMMON_LIBRARY[0],
		'ext/nginx/HelperServer.cpp',
		'ext/nginx/ScgiRequestParser.h',
		'ext/nginx/HttpStatusExtractor.h',
		'ext/common/StaticString.h',
		'ext/common/StandardApplicationPool.h'
		]
	file 'ext/nginx/HelperServer' => helper_server_dependencies do
		create_executable "ext/nginx/HelperServer",
			'ext/nginx/HelperServer.cpp',
			"-Iext -Iext/common " <<
			"#{PlatformInfo.portability_cflags} " <<
			"#{EXTRA_CXXFLAGS}  " <<
			"#{NGINX_COMMON_LIBRARY[0]} " <<
			"#{NGINX_BOOST_OXT_LIBRARY} " <<
			"#{PlatformInfo.portability_ldflags} " <<
			"#{EXTRA_LDFLAGS}"
	end
	
	task :clean => 'nginx:clean'
	
	# Remove Nginx helper server
	task 'nginx:clean' do
		sh("rm", "-rf", "ext/nginx/HelperServer")
	end


##### Unit tests

	TEST_BOOST_OXT_LIBRARY = define_libboost_oxt_task("test")
	TEST_COMMON_LIBRARY    = define_common_library_task("test",
		nil, true, TEST_BOOST_OXT_LIBRARY)
	
	TEST_COMMON_CFLAGS = "-DTESTING_SPAWN_MANAGER -DTESTING_APPLICATION_POOL " <<
		"#{PlatformInfo.portability_cflags} #{EXTRA_CXXFLAGS}"
	
	TEST_OXT_CFLAGS = "-I../../ext -I../support #{TEST_COMMON_CFLAGS}"
	TEST_OXT_LDFLAGS = "#{TEST_BOOST_OXT_LIBRARY} #{PlatformInfo.portability_ldflags} #{EXTRA_LDFLAGS}"
	TEST_OXT_OBJECTS = {
		'oxt_test_main.o' => %w(oxt_test_main.cpp),
		'backtrace_test.o' => %w(backtrace_test.cpp),
		'syscall_interruption_test.o' => %w(syscall_interruption_test.cpp)
	}
	
	TEST_CXX_CFLAGS = "-Iext -Iext/common -Iext/nginx -Itest/support " <<
		"#{PlatformInfo.apr_flags} #{PlatformInfo.apu_flags} #{TEST_COMMON_CFLAGS}"
	TEST_CXX_LDFLAGS = "#{PlatformInfo.apr_libs} #{PlatformInfo.apu_libs} " <<
		"#{TEST_COMMON_LIBRARY[0]} #{TEST_BOOST_OXT_LIBRARY} " <<
		"#{PlatformInfo.portability_ldflags} #{EXTRA_LDFLAGS}"
	TEST_CXX_OBJECTS = {
		'test/CxxTestMain.o' => %w(
			test/CxxTestMain.cpp),
		'test/MessageChannelTest.o' => %w(
			test/MessageChannelTest.cpp
			ext/common/MessageChannel.h),
		'test/SpawnManagerTest.o' => %w(
			test/SpawnManagerTest.cpp
			ext/common/SpawnManager.h
			ext/common/PoolOptions.h
			ext/common/Application.h
			ext/common/MessageChannel.h),
		'test/ApplicationPoolServerTest.o' => %w(
			test/ApplicationPoolServerTest.cpp
			ext/common/ApplicationPoolServer.h
			ext/common/PoolOptions.h
			ext/common/MessageChannel.h),
		'test/ApplicationPoolServer_ApplicationPoolTest.o' => %w(
			test/ApplicationPoolServer_ApplicationPoolTest.cpp
			test/ApplicationPoolTest.cpp
			ext/common/ApplicationPoolServer.h
			ext/common/ApplicationPool.h
			ext/common/SpawnManager.h
			ext/common/PoolOptions.h
			ext/common/Application.h
			ext/common/MessageChannel.h),
		'test/StandardApplicationPoolTest.o' => %w(
			test/StandardApplicationPoolTest.cpp
			test/ApplicationPoolTest.cpp
			ext/common/ApplicationPool.h
			ext/common/StandardApplicationPool.h
			ext/common/SpawnManager.h
			ext/common/PoolOptions.h
			ext/common/FileChecker.h
			ext/common/Application.h),
		'test/PoolOptionsTest.o' => %w(
			test/PoolOptionsTest.cpp
			ext/common/PoolOptions.h),
		'test/StaticString.o' => %w(
			test/StaticStringTest.cpp
			ext/common/StaticString.h),
		'test/ScgiRequestParserTest.o' => %w(
			test/ScgiRequestParserTest.cpp
			ext/nginx/ScgiRequestParser.h
			ext/common/StaticString.h),
		'test/HttpStatusExtractorTest.o' => %w(
			test/HttpStatusExtractorTest.cpp
			ext/nginx/HttpStatusExtractor.h),
		'test/FileCheckerTest.o' => %w(
			test/FileCheckerTest.cpp
			ext/common/FileChecker.h
			ext/common/CachedFileStat.h),
		'test/SystemTimeTest.o' => %w(
			test/SystemTimeTest.cpp
			ext/common/SystemTime.h
			ext/common/SystemTime.cpp),
		'test/CachedFileStatTest.o' => %w(
			test/CachedFileStatTest.cpp
			ext/common/CachedFileStat.h
			ext/common/CachedFileStat.cpp),
		'test/UtilsTest.o' => %w(
			test/UtilsTest.cpp
			ext/common/Utils.h)
	}

	desc "Run all unit tests and integration tests"
	task :test => ['test:oxt', 'test:cxx', 'test:ruby', 'test:integration']
	
	desc "Run unit tests for the OXT library"
	task 'test:oxt' => 'test/oxt/oxt_test_main' do
		sh "cd test && ./oxt/oxt_test_main"
	end
	
	desc "Run unit tests for the Apache 2 and Nginx C++ components"
	task 'test:cxx' => ['test/CxxTests', :native_support] do
		sh "cd test && ./CxxTests"
	end
	
	desc "Run unit tests for the Ruby libraries"
	task 'test:ruby' => :native_support do
		sh "cd test && spec -c -f s ruby/*.rb ruby/*/*.rb"
	end
	
	desc "Run coverage tests for the Ruby libraries"
	task 'test:rcov' => :native_support do
		rspec = PlatformInfo.find_command('spec')
		Dir.chdir("test") do
			sh "rcov", "--exclude",
				"lib\/spec,\/spec$,_spec\.rb$,support\/,platform_info,integration_tests",
				rspec, "--", "-c", "-f", "s",
				*Dir["ruby/*.rb", "ruby/*/*.rb", "integration_tests.rb"]
		end
	end
	
	desc "Run all integration tests"
	task 'test:integration' => ['test:integration:apache2', 'test:integration:nginx'] do
	end
	
	desc "Run Apache 2 integration tests"
	task 'test:integration:apache2' => [:apache2, :native_support] do
		sh "cd test && spec -c -f s integration_tests/apache2_tests.rb"
	end
	
	desc "Run Nginx integration tests"
	task 'test:integration:nginx' => :nginx do
		sh "cd test && spec -c -f s integration_tests/nginx_tests.rb"
	end
	
	oxt_test_main_dependencies = TEST_OXT_OBJECTS.keys.map do |object|
		"test/oxt/#{object}"
	end
	oxt_test_main_dependencies << TEST_BOOST_OXT_LIBRARY
	file 'test/oxt/oxt_test_main' => oxt_test_main_dependencies do
		objects = TEST_OXT_OBJECTS.keys.map{ |x| "test/oxt/#{x}" }.join(' ')
		create_executable("test/oxt/oxt_test_main", objects, TEST_OXT_LDFLAGS)
	end
	
	TEST_OXT_OBJECTS.each_pair do |target, sources|
		file "test/oxt/#{target}" => sources.map{ |x| "test/oxt/#{x}" } do
			Dir.chdir('test/oxt') do
				puts "### In test/oxt:"
				compile_cxx sources[0], TEST_OXT_CFLAGS
			end
		end
	end

	cxx_tests_dependencies = [TEST_CXX_OBJECTS.keys,
		TEST_BOOST_OXT_LIBRARY, TEST_COMMON_LIBRARY]
	file 'test/CxxTests' => cxx_tests_dependencies.flatten do
		objects = TEST_CXX_OBJECTS.keys.join(' ')
		create_executable("test/CxxTests", objects, TEST_CXX_LDFLAGS)
	end
	
	TEST_CXX_OBJECTS.each_pair do |target, sources|
		file(target => sources) do
			compile_cxx sources[0], "-o #{target} #{TEST_CXX_CFLAGS}"
		end
	end
	
	desc "Run the 'restart' integration test infinitely, and abort if/when it fails"
	task 'test:restart' => [:apache2, :native_support] do
		Dir.chdir("test") do
			color_code_start = "\e[33m\e[44m\e[1m"
			color_code_end = "\e[0m"
			i = 1
			while true do
				puts "#{color_code_start}Test run #{i} (press Ctrl-C multiple times to abort)#{color_code_end}"
				sh "spec -c -f s integration_tests/apache2.rb -e 'mod_passenger running in Apache 2 : MyCook(tm) beta running on root URI should support restarting via restart.txt'"
				i += 1
			end
		end
	end
	
	task :clean do
		sh("rm -rf test/oxt/oxt_test_main test/oxt/*.o test/CxxTests test/*.o")
	end


##### Documentation

subdir 'doc' do
	ASCIIDOC = 'asciidoc'
	ASCIIDOC_FLAGS = "-a toc -a numbered -a toclevels=3 -a icons"
	ASCII_DOCS = ['Security of user switching support',
		'Users guide Apache', 'Users guide Nginx',
		'Architectural overview']

	DOXYGEN = 'doxygen'
	
	desc "Generate all documentation"
	task :doc => [:rdoc]
	
	if PlatformInfo.find_command(DOXYGEN)
		task :doc => :doxygen
	end

	task :doc => ASCII_DOCS.map{ |x| "#{x}.html" }

	ASCII_DOCS.each do |name|
		file "#{name}.html" => ["#{name}.txt"] do
			if PlatformInfo.find_command(ASCIIDOC)
		  		sh "#{ASCIIDOC} #{ASCIIDOC_FLAGS} '#{name}.txt'"
			else
				sh "echo 'asciidoc required to build docs' > '#{name}.html'"
			end
		end
	end
	
	task :clobber => [:'doxygen:clobber'] do
		sh "rm -f *.html"
	end
	
	desc "Generate Doxygen C++ API documentation if necessary"
	task :doxygen => ['cxxapi']
	file 'cxxapi' => Dir['../ext/apache2/*.{h,c,cpp}'] do
		sh "doxygen"
	end

	desc "Force generation of Doxygen C++ API documentation"
	task :'doxygen:force' do
		sh "doxygen"
	end

	desc "Remove generated Doxygen C++ API documentation"
	task :'doxygen:clobber' do
		sh "rm -rf cxxapi"
	end
end

Rake::RDocTask.new(:clobber_rdoc => "rdoc:clobber", :rerdoc => "rdoc:force") do |rd|
	rd.main = "README"
	rd.rdoc_dir = "doc/rdoc"
	rd.rdoc_files.include("README", "DEVELOPERS.TXT",
		"lib/phusion_passenger/*.rb",
		"lib/phusion_passenger/*/*.rb",
		"lib/rake/extensions.rb",
		"ext/phusion_passenger/*.c")
	rd.template = "./doc/template/horo"
	rd.title = "Passenger Ruby API"
	rd.options << "-S" << "-N" << "-p" << "-H"
end


##### Gem

spec = Gem::Specification.new do |s|
	s.platform = Gem::Platform::RUBY
	s.homepage = "http://www.modrails.com/"
	s.summary = "Apache module for Ruby on Rails support."
	s.name = "passenger"
	s.version = PACKAGE_VERSION
	s.rubyforge_project = "passenger"
	s.author = "Phusion - http://www.phusion.nl/"
	s.email = "info@phusion.nl"
	s.requirements << "fastthread" << "Apache 2 with development headers"
	s.require_paths = ["lib", "ext"]
	s.add_dependency 'rake', '>= 0.8.1'
	s.add_dependency 'fastthread', '>= 1.0.1'
	s.extensions << 'ext/phusion_passenger/extconf.rb'
	s.files = FileList[
		'Rakefile',
		'README',
		'DEVELOPERS.TXT',
		'LICENSE',
		'INSTALL',
		'NEWS',
		'lib/**/*.rb',
		'lib/**/*.py',
		'lib/phusion_passenger/templates/*',
		'lib/phusion_passenger/templates/apache2/*',
		'lib/phusion_passenger/templates/nginx/*',
		'bin/*',
		'doc/*',
		
		# If you're running 'rake package' for the first time, then these
		# files don't exist yet, and so won't be matched by the above glob.
		# So we add these filenames manually.
		'doc/Users guide Apache.html',
		'doc/Users guide Nginx.html',
		'doc/Security of user switching support.html',
		
		'doc/*/*',
		'doc/*/*/*',
		'doc/*/*/*/*',
		'doc/*/*/*/*/*',
		'doc/*/*/*/*/*/*',
		'man/*',
		'debian/*',
		'ext/common/*.{cpp,c,h}',
		'ext/apache2/*.{cpp,h,c,TXT}',
		'ext/nginx/*.{c,cpp,h}',
		'ext/nginx/config',
		'ext/boost/*.{hpp,TXT}',
		'ext/boost/**/*.{hpp,cpp,pl,inl,ipp}',
		'ext/oxt/*.hpp',
		'ext/oxt/*.cpp',
		'ext/oxt/detail/*.hpp',
		'ext/phusion_passenger/*.{c,rb}',
		'benchmark/*.{cpp,rb}',
		'misc/*',
		'vendor/**/*',
		'test/*.{rb,cpp,example}',
		'test/support/*',
		'test/oxt/*.cpp',
		'test/ruby/*',
		'test/ruby/*/*',
		'test/stub/*',
		'test/stub/*/*',
		'test/stub/*/*/*',
		'test/stub/*/*/*/*',
		'test/stub/*/*/*/*/*',
		'test/stub/*/*/*/*/*/*',
		'test/stub/*/*/*/*/*/*/*'
	] - Dir['test/stub/*/log/*'] \
	  - Dir['test/stub/*/tmp/*/*'] \
	  - Dir['test/stub/apache2/*.{pid,lock,log}']
	s.executables = [
		'passenger-spawn-server',
		'passenger-install-apache2-module',
		'passenger-install-nginx-module',
		'passenger-config',
		'passenger-memory-stats',
		'passenger-make-enterprisey',
		'passenger-status',
		'passenger-stress-test'
	]
	s.has_rdoc = true
	s.extra_rdoc_files = ['README']
	s.rdoc_options <<
		"-S" << "-N" << "-p" << "-H" <<
		'--main' << 'README' <<
		'--template' << './doc/template/horo' <<
		'--title' << 'Passenger Ruby API'
	s.test_file = 'test/support/run_rspec_tests.rb'
	s.description = "Passenger is an Apache module for Ruby on Rails support."
end

Rake::GemPackageTask.new(spec) do |pkg|
	pkg.need_tar_gz = true
end

Rake::Task['package'].prerequisites.unshift(:doc)
Rake::Task['package:gem'].prerequisites.unshift(:doc)
Rake::Task['package:force'].prerequisites.unshift(:doc)
task :clobber => :'package:clean'


##### Misc

desc "Create a fakeroot, useful for building native packages"
task :fakeroot => [:apache2, :native_support, :doc] do
	require 'rbconfig'
	include Config
	fakeroot = "pkg/fakeroot"

	# We don't use CONFIG['archdir'] and the like because we want
	# the files to be installed to /usr, and the Ruby interpreter
	# on the packaging machine might be in /usr/local.
	libdir = "#{fakeroot}/usr/lib/ruby/#{CONFIG['ruby_version']}"
	extdir = "#{libdir}/#{CONFIG['arch']}"
	bindir = "#{fakeroot}/usr/bin"
	docdir = "#{fakeroot}/usr/share/doc/phusion_passenger"
	libexecdir = "#{fakeroot}/usr/lib/phusion_passenger"
	
	sh "rm -rf #{fakeroot}"
	sh "mkdir -p #{fakeroot}"
	
	sh "mkdir -p #{libdir}"
	sh "cp -R lib/phusion_passenger #{libdir}/"

	sh "mkdir -p #{extdir}/phusion_passenger"
	sh "cp -R ext/phusion_passenger/*.#{LIBEXT} #{extdir}/phusion_passenger/"
	
	sh "mkdir -p #{bindir}"
	sh "cp bin/* #{bindir}/"
	
	sh "mkdir -p #{libexecdir}"
	sh "cp ext/apache2/mod_passenger.so #{libexecdir}/"
	sh "mv #{fakeroot}/usr/bin/passenger-spawn-server #{libexecdir}/"
	sh "cp ext/apache2/ApplicationPoolServerExecutable #{libexecdir}/"
	
	sh "mkdir -p #{docdir}"
	sh "cp -R doc/* #{docdir}/"
	sh "rm", "-rf", *Dir["#{docdir}/{definitions.h,Doxyfile,template}"]
end

desc "Create a Debian package"
task 'package:debian' => :fakeroot do
	if Process.euid != 0
		STDERR.puts
		STDERR.puts "*** ERROR: the 'package:debian' task must be run as root."
		STDERR.puts
		exit 1
	end

	fakeroot = "pkg/fakeroot"
	raw_arch = `uname -m`.strip
	arch = case raw_arch
	when /^i.86$/
		"i386"
	when /^x86_64/
		"amd64"
	else
		raw_arch
	end
	
	sh "sed -i 's/Version: .*/Version: #{PACKAGE_VERSION}/' debian/control"
	sh "cp -R debian #{fakeroot}/DEBIAN"
	sh "sed -i 's/: any/: #{arch}/' #{fakeroot}/DEBIAN/control"
	sh "chown -R root:root #{fakeroot}"
	sh "dpkg -b #{fakeroot} pkg/passenger_#{PACKAGE_VERSION}-#{arch}.deb"
end


##### Misc

desc "Run 'sloccount' to see how much code Passenger has"
task :sloccount do
	ENV['LC_ALL'] = 'C'
	begin
		# sloccount doesn't recognize the scripts in
		# bin/ as Ruby, so we make symlinks with proper
		# extensions.
		tmpdir = ".sloccount"
		system "rm -rf #{tmpdir}"
		mkdir tmpdir
		Dir['bin/*'].each do |file|
			safe_ln file, "#{tmpdir}/#{File.basename(file)}.rb"
		end
		sh "sloccount", *Dir[
			"#{tmpdir}/*",
			"lib/phusion_passenger",
			"lib/rake/{cplusplus,extensions}.rb",
			"ext/apache2",
			"ext/nginx",
			"ext/oxt",
			"ext/phusion_passenger/*.c",
			"test/**/*.{cpp,rb}",
			"benchmark/*.{cpp,rb}"
		]
	ensure
		system "rm -rf #{tmpdir}"
	end
end<|MERGE_RESOLUTION|>--- conflicted
+++ resolved
@@ -30,12 +30,7 @@
 
 ##### Configuration
 
-# Don't forget to edit Configuration.h too
-<<<<<<< HEAD
 PACKAGE_VERSION = PhusionPassenger::VERSION_STRING
-=======
-PACKAGE_VERSION = "2.1.2"
->>>>>>> 8675e538
 OPTIMIZE = ["yes", "on", "true"].include?(ENV['OPTIMIZE'])
 
 include PlatformInfo
