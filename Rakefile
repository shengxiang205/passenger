# kate: syntax ruby

#  Phusion Passenger - http://www.modrails.com/
#  Copyright (C) 2008  Phusion
#
#  This program is free software; you can redistribute it and/or modify
#  it under the terms of the GNU General Public License as published by
#  the Free Software Foundation; version 2 of the License.
#
#  This program is distributed in the hope that it will be useful,
#  but WITHOUT ANY WARRANTY; without even the implied warranty of
#  MERCHANTABILITY or FITNESS FOR A PARTICULAR PURPOSE.  See the
#  GNU General Public License for more details.
#
#  You should have received a copy of the GNU General Public License along
#  with this program; if not, write to the Free Software Foundation, Inc.,
#  51 Franklin Street, Fifth Floor, Boston, MA 02110-1301 USA.

$LOAD_PATH.unshift("#{File.dirname(__FILE__)}/lib")
require 'rubygems'
require 'pathname'
require 'rake/rdoctask'
require 'rake/gempackagetask'
require 'rake/extensions'
require 'rake/cplusplus'
require 'passenger/platform_info'
require 'passenger/version'

verbose true

##### Configuration

# Don't forget to edit Configuration.h too
PACKAGE_VERSION = Passenger::VERSION_STRING
OPTIMIZE = ["yes", "on", "true"].include?(ENV['OPTIMIZE'])

include PlatformInfo
<<<<<<< HEAD
=======
APXS2.nil? and raise "Could not find 'apxs' or 'apxs2'."
APACHE2CTL.nil? and raise "Could not find 'apachectl' or 'apache2ctl'."
HTTPD.nil? and raise "Could not find the Apache web server binary."
if PlatformInfo.apr_config_needed?
	APR_FLAGS.nil? and raise "Could not find Apache Portable Runtime (APR)."
	APU_FLAGS.nil? and raise "Could not find Apache Portable Runtime Utility (APU)."
end
>>>>>>> f537501e

CXX = "g++"
# _GLIBCPP__PTHREADS is for fixing Boost compilation on OpenBSD.
THREADING_FLAGS = "-D_REENTRANT -D_GLIBCPP__PTHREADS"
if OPTIMIZE
	OPTIMIZATION_FLAGS = "-O2 -DBOOST_DISABLE_ASSERTS"
else
	OPTIMIZATION_FLAGS = "-g -DPASSENGER_DEBUG -DBOOST_DISABLE_ASSERTS"
end
CXXFLAGS = "#{OPTIMIZATION_FLAGS} #{THREADING_FLAGS} -Wall -I/usr/local/include"
LDFLAGS = ""


#### Default tasks

desc "Build everything"
task :default => [
	:native_support,
	:apache2,
	:nginx,
	'test/oxt/oxt_test_main',
	'test/CxxTests'
]

desc "Remove compiled files"
task :clean

desc "Remove all generated files"
task :clobber


##### Ruby C extension

subdir 'ext/passenger' do
	task :native_support => ["native_support.#{LIBEXT}"]
	
	file 'Makefile' => 'extconf.rb' do
		sh "#{RUBY} extconf.rb"
	end
	
	file "native_support.#{LIBEXT}" => ['Makefile', 'native_support.c'] do
		sh "make"
	end
	
	task :clean do
		sh "make clean" if File.exist?('Makefile')
		sh "rm -f Makefile"
	end
end


##### Boost and OXT static library

def define_libboost_oxt_task(output_dir, extra_compiler_flags = nil)
	output_file = "#{output_dir}/libboost_oxt.a"
	objects_output_dir = "#{output_dir}/libboost_oxt"
	objects_output_path = Pathname.new(objects_output_dir).expand_path
	ext_path = Pathname.new("ext").expand_path
	
	file(output_file =>
		Dir['ext/boost/src/*.cpp'] +
		Dir['ext/boost/src/pthread/*.cpp'] +
		Dir['ext/oxt/*.cpp'] +
		Dir['ext/oxt/*.hpp'] +
		Dir['ext/oxt/detail/*.hpp']
	) do
		sh "mkdir -p #{objects_output_dir}/boost #{objects_output_dir}/oxt"
		
		Dir.chdir("#{objects_output_dir}/boost") do
			puts "### In #{objects_output_dir}/boost:"
			current_dir = Pathname.new(".").expand_path
			ext_dir = ext_path.relative_path_from(current_dir)
			flags = "-I#{ext_dir} #{CXXFLAGS} #{extra_compiler_flags}"
			
			# Compling "pthread/*.cpp" doesn't work on some systems,
			# so we compile each cpp file invidually instead.
			Dir["#{ext_dir}/boost/src/pthread/*.cpp"].each do |file|
				compile_cxx(file, flags)
			end
			puts
		end
		
		Dir.chdir("#{objects_output_dir}/oxt") do
			puts "### In #{objects_output_dir}/oxt:"
			current_dir = Pathname.new(".").expand_path
			ext_dir = ext_path.relative_path_from(current_dir)
			flags = "-I#{ext_dir} #{CXXFLAGS} #{extra_compiler_flags}"
			compile_cxx("#{ext_dir}/oxt/*.cpp", flags)
			puts
		end
		
		create_static_library(output_file,
			"#{objects_output_dir}/boost/*.o " <<
			"#{objects_output_dir}/oxt/*.o")
	end
	
	task :clean do
		sh "rm -rf #{output_file} #{objects_output_dir}"
	end
	
	return output_file
end


##### Static library for Passenger source files that are shared between
##### the Apache module and the Nginx helper server.

def define_common_library_task(output_dir, extra_compiler_flags = nil,
                               with_application_pool_server_exe = false,
                               boost_oxt_library = nil,
                               extra_compiler_flags_for_server_exe = nil,
                               extra_linker_flags = nil)
	static_library = "#{output_dir}/libpassenger_common.a"
	objects_output_dir = "#{output_dir}/libpassenger_common"
	objects_output_path = Pathname.new(objects_output_dir).expand_path
	ext_path = Pathname.new("ext").expand_path
	targets = [static_library]
	
	file(static_library => [
		'ext/common/Utils.h',
		'ext/common/Utils.cpp',
		'ext/common/Logging.h',
		'ext/common/Logging.cpp'
	]) do
		sh "mkdir -p #{objects_output_dir}"
		
		Dir.chdir(objects_output_dir) do
			puts "### In #{objects_output_dir}:"
			current_dir = Pathname.new(".").expand_path
			ext_dir = ext_path.relative_path_from(current_dir)
			flags = "-I#{ext_dir} -I#{ext_dir}/common #{CXXFLAGS} #{extra_compiler_flags}"
			
			compile_cxx("#{ext_dir}/common/Utils.cpp", flags)
			compile_cxx("#{ext_dir}/common/Logging.cpp", flags)
			
			puts
		end
		
		create_static_library(static_library, "#{objects_output_dir}/*.o")
	end
	
	if with_application_pool_server_exe
		exe_file = "#{output_dir}/ApplicationPoolServerExecutable"
		targets << exe_file
		
		file(exe_file => [
			'ext/common/ApplicationPoolServerExecutable.cpp',
			'ext/common/ApplicationPool.h',
			'ext/common/Application.h',
			'ext/common/StandardApplicationPool.h',
			'ext/common/MessageChannel.h',
			'ext/common/SpawnManager.h',
			'ext/common/PoolOptions.h',
			boost_oxt_library,
			static_library
		]) do
			create_executable(exe_file,
				"ext/common/ApplicationPoolServerExecutable.cpp",
				"-Iext -Iext/common #{CXXFLAGS} " <<
				"#{extra_compiler_flags_for_server_exe} " <<
				"#{LDFLAGS} #{extra_linker_flags} " <<
				"#{extra_compiler_flags} " <<
				"#{static_library} " <<
				"#{boost_oxt_library} " <<
				"#{extra_linker_flags} " <<
				"-lpthread"
			)
		end
	end
	
	task :clean do
		sh "rm -rf #{targets.join(' ')} #{objects_output_dir}"
	end
	
	return targets
end


##### Apache 2 module

	APACHE2_CXXFLAGS = "-Iext -Iext/common -fPIC #{APR_FLAGS} #{APU_FLAGS} #{APXS2_FLAGS} #{::CXXFLAGS}"
	APACHE2_INPUT_FILES = {
		'ext/apache2/Configuration.o' => %w(
			ext/apache2/Configuration.cpp
			ext/apache2/Configuration.h),
		'ext/apache2/Bucket.o' => %w(
			ext/apache2/Bucket.cpp
			ext/apache2/Bucket.h),
		'ext/apache2/Hooks.o' => %w(
			ext/apache2/Hooks.cpp
			ext/apache2/Hooks.h
			ext/apache2/Configuration.h
			ext/apache2/Bucket.h
			ext/apache2/DirectoryMapper.h
			ext/common/ApplicationPool.h
			ext/common/ApplicationPoolServer.h
			ext/common/SpawnManager.h
			ext/common/Exceptions.h
			ext/common/Application.h
			ext/common/MessageChannel.h
			ext/common/PoolOptions.h
			ext/common/Utils.h)
	}
	APACHE2_OBJECTS = APACHE2_INPUT_FILES.keys
	
	# NOTE: APACHE2_BOOST_OXT_LIBRARY is a task name, while APACHE2_COMMON_LIBRARY
	# is an array of task names.
	APACHE2_BOOST_OXT_LIBRARY = define_libboost_oxt_task("ext/apache2",
		"#{MULTI_ARCH_FLAGS} -fPIC")
	APACHE2_COMMON_LIBRARY    = define_common_library_task("ext/apache2",
		"#{MULTI_ARCH_FLAGS} -fPIC",
		true, APACHE2_BOOST_OXT_LIBRARY, MULTI_ARCH_FLAGS,
		MULTI_ARCH_LDFLAGS)
	
	
	desc "Build Apache 2 module"
	task :apache2 => ['ext/apache2/mod_passenger.so', :native_support]
	
	mod_passenger_dependencies = [APACHE2_COMMON_LIBRARY,
		APACHE2_BOOST_OXT_LIBRARY,
		'ext/apache2/mod_passenger.o',
		APACHE2_OBJECTS].flatten
	file 'ext/apache2/mod_passenger.so' => mod_passenger_dependencies do
		APXS2.nil?      and raise "Could not find 'apxs' or 'apxs2'."
		APACHE2CTL.nil? and raise "Could not find 'apachectl' or 'apache2ctl'."
		HTTPD.nil?      and raise "Could not find the Apache web server binary."
		APR_FLAGS.nil?  and raise "Could not find Apache Portable Runtime (APR)."
		APU_FLAGS.nil?  and raise "Could not find Apache Portable Runtime Utility (APU)."
		
		# apxs totally sucks. We couldn't get it working correctly
		# on MacOS X (it had various problems with building universal
		# binaries), so we decided to ditch it and build/install the
		# Apache module ourselves.
		#
		# Oh, and libtool sucks too. Do we even need it anymore in 2008?
<<<<<<< HEAD
		
		linkflags = "#{LDFLAGS} #{MULTI_ARCH_LDFLAGS} #{MULTI_ARCH_FLAGS}"
		linkflags << " -lstdc++ -lpthread "
		linkflags << "#{APACHE2_BOOST_OXT_LIBRARY} "
		linkflags << "#{APACHE2_COMMON_LIBRARY[0]} "
		linkflags << APR_LIBS
		create_shared_library 'ext/apache2/mod_passenger.so',
			APACHE2_OBJECTS.join(' ') <<
			' ext/apache2/mod_passenger.o',
=======
		linkflags = "#{LDFLAGS} #{MULTI_ARCH_FLAGS}"
		linkflags << " -lstdc++ -lpthread " <<
			"../libboost_oxt.a " <<
			APR_LIBS.to_s
		create_shared_library 'mod_passenger.so',
			APACHE2::OBJECTS.keys.join(' ') << ' mod_passenger.o',
>>>>>>> f537501e
			linkflags
	end

	file 'ext/apache2/mod_passenger.o' => ['ext/apache2/mod_passenger.c'] do
		compile_c('ext/apache2/mod_passenger.c',
			APACHE2_CXXFLAGS +
			" -o ext/apache2/mod_passenger.o")
	end

	APACHE2_INPUT_FILES.each_pair do |target, sources|
		file(target => sources) do
			object_basename = File.basename(target)
			compile_cxx(sources[0],
				APACHE2_CXXFLAGS +
				" -o ext/apache2/#{object_basename}")
		end
	end

	task :clean => 'apache2:clean'

	desc "Remove generated files for the Apache 2 module"
	task 'apache2:clean' do
		files = [APACHE2_OBJECTS, %w(ext/apache2/mod_passenger.o
			ext/apache2/mod_passenger.so)]
		sh("rm", "-rf", *files.flatten)
	end


##### Nginx helper server

	# NOTE: NGINX_BOOST_OXT_LIBRARY is a task name, while NGINX_COMMON_LIBRARY
	# is an array of task names.
	NGINX_BOOST_OXT_LIBRARY = define_libboost_oxt_task("ext/nginx")
	NGINX_COMMON_LIBRARY    = define_common_library_task("ext/nginx")
	
	desc "Build Nginx helper server"
	task :nginx => ['ext/nginx/HelperServer', :native_support]
	
	helper_server_dependencies = [
		NGINX_BOOST_OXT_LIBRARY,
		NGINX_COMMON_LIBRARY[0],
		'ext/nginx/HelperServer.cpp',
		'ext/nginx/ScgiRequestParser.h',
		'ext/nginx/HttpStatusExtractor.h',
		'ext/common/StaticString.h',
		'ext/common/StandardApplicationPool.h'
		]
	file 'ext/nginx/HelperServer' => helper_server_dependencies do
		create_executable "ext/nginx/HelperServer",
			'ext/nginx/HelperServer.cpp',
			"-Iext -Iext/common #{CXXFLAGS} #{LDFLAGS} " <<
			"#{NGINX_BOOST_OXT_LIBRARY} " <<
			"#{NGINX_COMMON_LIBRARY[0]} " <<
			"-lpthread"
	end
	
	task :clean => 'nginx:clean'
	
	desc "Remove Nginx helper server"
	task 'nginx:clean' do
		sh("rm", "-rf", "ext/nginx/HelperServer")
	end


##### Unit tests

	TEST_FLAGS = "#{CXXFLAGS} -DTESTING_SPAWN_MANAGER -DTESTING_APPLICATION_POOL "
	
	TEST_OXT_FLAGS = "-I../../ext -I../support #{TEST_FLAGS}"
	TEST_OXT_OBJECTS = {
		'oxt_test_main.o' => %w(oxt_test_main.cpp),
		'backtrace_test.o' => %w(backtrace_test.cpp),
		'syscall_interruption_test.o' => %w(syscall_interruption_test.cpp)
	}
	
	TEST_CXX_FLAGS = "-Iext -Iext/common -Iext/nginx -Itest/support " <<
		"#{APR_FLAGS} #{APU_FLAGS} #{TEST_FLAGS}"
	TEST_CXX_OBJECTS = {
		'test/CxxTestMain.o' => %w(
			test/CxxTestMain.cpp),
		'test/MessageChannelTest.o' => %w(
			test/MessageChannelTest.cpp
			ext/common/MessageChannel.h),
		'test/SpawnManagerTest.o' => %w(
			test/SpawnManagerTest.cpp
			ext/common/SpawnManager.h
			ext/common/PoolOptions.h
			ext/common/Application.h
			ext/common/MessageChannel.h),
		'test/ApplicationPoolServerTest.o' => %w(
			test/ApplicationPoolServerTest.cpp
			ext/common/ApplicationPoolServer.h
			ext/common/PoolOptions.h
			ext/common/MessageChannel.h),
		'test/ApplicationPoolServer_ApplicationPoolTest.o' => %w(
			test/ApplicationPoolServer_ApplicationPoolTest.cpp
			test/ApplicationPoolTest.cpp
			ext/common/ApplicationPoolServer.h
			ext/common/ApplicationPool.h
			ext/common/SpawnManager.h
			ext/common/PoolOptions.h
			ext/common/Application.h
			ext/common/MessageChannel.h),
		'test/StandardApplicationPoolTest.o' => %w(
			test/StandardApplicationPoolTest.cpp
			test/ApplicationPoolTest.cpp
			ext/common/ApplicationPool.h
			ext/common/StandardApplicationPool.h
			ext/common/SpawnManager.h
			ext/common/PoolOptions.h
			ext/common/Application.h),
		'test/PoolOptionsTest.o' => %w(
			test/PoolOptionsTest.cpp
			ext/common/PoolOptions.h),
		'test/StaticString.o' => %w(
			test/StaticStringTest.cpp
			ext/common/StaticString.h),
		'test/ScgiRequestParserTest.o' => %w(
			test/ScgiRequestParserTest.cpp
			ext/nginx/ScgiRequestParser.h
			ext/common/StaticString.h),
		'test/HttpStatusExtractorTest.o' => %w(
			test/HttpStatusExtractorTest.cpp
			ext/nginx/HttpStatusExtractor.h),
		'test/UtilsTest.o' => %w(
			test/UtilsTest.cpp
			ext/common/Utils.h)
	}
	
	TEST_BOOST_OXT_LIBRARY = define_libboost_oxt_task("test")
	TEST_COMMON_LIBRARY    = define_common_library_task("test",
		nil, true, TEST_BOOST_OXT_LIBRARY)

	desc "Run all unit tests"
	task :test => ['test:oxt', 'test:cxx', 'test:ruby', 'test:integration']
	
	desc "Run unit tests for the OXT library"
	task 'test:oxt' => 'test/oxt/oxt_test_main' do
		sh "cd test && ./oxt/oxt_test_main"
	end
	
	desc "Run unit tests for the Apache 2 and Nginx C++ components"
	task 'test:cxx' => ['test/CxxTests', :native_support] do
		sh "cd test && ./CxxTests"
	end
	
	desc "Run unit tests for the Ruby libraries"
	task 'test:ruby' => :native_support do
		sh "cd test && spec -c -f s ruby/*.rb ruby/*/*.rb"
	end
	
	desc "Run coverage tests for the Ruby libraries"
	task 'test:rcov' => :native_support do
		rspec = PlatformInfo.find_command('spec')
		Dir.chdir("test") do
			sh "rcov", "--exclude",
				"lib\/spec,\/spec$,_spec\.rb$,support\/,platform_info,integration_tests",
				rspec, "--", "-c", "-f", "s",
				*Dir["ruby/*.rb", "ruby/*/*.rb", "integration_tests.rb"]
		end
	end
	
	desc "Run integration tests"
	task 'test:integration' => [:apache2, :native_support] do
		sh "cd test && spec -c -f s integration_tests.rb"
	end
	
	oxt_test_main_dependencies = TEST_OXT_OBJECTS.keys.map do |object|
		"test/oxt/#{object}"
	end
	oxt_test_main_dependencies << TEST_BOOST_OXT_LIBRARY
	file 'test/oxt/oxt_test_main' => oxt_test_main_dependencies do
		Dir.chdir('test/oxt') do
			objects = TEST_OXT_OBJECTS.keys.join(' ')
			create_executable "oxt_test_main", objects,
				"#{LDFLAGS} " <<
				"../libboost_oxt.a " <<
				"-lpthread"
		end
	end
	
	TEST_OXT_OBJECTS.each_pair do |target, sources|
		file "test/oxt/#{target}" => sources.map{ |x| "test/oxt/#{x}" } do
			Dir.chdir('test/oxt') do
				puts "### In test/oxt:"
				compile_cxx sources[0], TEST_OXT_FLAGS
			end
		end
	end

	cxx_tests_dependencies = [TEST_CXX_OBJECTS.keys,
		TEST_BOOST_OXT_LIBRARY, TEST_COMMON_LIBRARY]
	file 'test/CxxTests' => cxx_tests_dependencies.flatten do
		objects = TEST_CXX_OBJECTS.keys.join(' ')
		create_executable "test/CxxTests", objects,
			"#{LDFLAGS} #{APR_LIBS} " <<
			"#{TEST_BOOST_OXT_LIBRARY} " <<
			"#{TEST_COMMON_LIBRARY[0]} " <<
			"-lpthread"
	end
	
	TEST_CXX_OBJECTS.each_pair do |target, sources|
		file(target => sources) do
			compile_cxx sources[0], "-o #{target} #{TEST_CXX_FLAGS}"
		end
	end
	
	desc "Run the restart integration test infinitely, and abort if/when it fails"
	task 'test:restart' => [:apache2, :native_support] do
		Dir.chdir("test") do
			color_code_start = "\e[33m\e[44m\e[1m"
			color_code_end = "\e[0m"
			i = 1
			while true do
				puts "#{color_code_start}Test run #{i} (press Ctrl-C multiple times to abort)#{color_code_end}"
				sh "spec -c -f s integration_tests.rb -e 'mod_passenger running in Apache 2 : MyCook(tm) beta running on root URI should support restarting via restart.txt'"
				i += 1
			end
		end
	end
	
	task :clean do
		sh("rm -rf test/oxt/oxt_test_main test/oxt/*.o test/CxxTests test/*.o")
	end


##### Documentation

subdir 'doc' do
	ASCIIDOC = 'asciidoc'
	ASCIIDOC_FLAGS = "-a toc -a numbered -a toclevels=3 -a icons"
	ASCII_DOCS = ['Security of user switching support', 'Users guide',
		'Architectural overview']

	DOXYGEN = 'doxygen'
	
	desc "Generate all documentation"
	task :doc => [:rdoc]
	
	if PlatformInfo.find_command(DOXYGEN)
		task :doc => :doxygen
	end

	task :doc => ASCII_DOCS.map{ |x| "#{x}.html" }

	ASCII_DOCS.each do |name|
		file "#{name}.html" => ["#{name}.txt"] do
			if PlatformInfo.find_command(ASCIIDOC)
		  	sh "#{ASCIIDOC} #{ASCIIDOC_FLAGS} '#{name}.txt'"
			else
				sh "echo 'asciidoc required to build docs' > '#{name}.html'"
			end
	  end
	end
	
	task :clobber => [:'doxygen:clobber'] do
		sh "rm -f *.html"
	end
	
	desc "Generate Doxygen C++ API documentation if necessary"
	task :doxygen => ['cxxapi']
	file 'cxxapi' => Dir['../ext/apache2/*.{h,c,cpp}'] do
		sh "doxygen"
	end

	desc "Force generation of Doxygen C++ API documentation"
	task :'doxygen:force' do
		sh "doxygen"
	end

	desc "Remove generated Doxygen C++ API documentation"
	task :'doxygen:clobber' do
		sh "rm -rf cxxapi"
	end
end

Rake::RDocTask.new(:clobber_rdoc => "rdoc:clobber", :rerdoc => "rdoc:force") do |rd|
	rd.main = "README"
	rd.rdoc_dir = "doc/rdoc"
	rd.rdoc_files.include("README", "DEVELOPERS.TXT",
		"lib/passenger/*.rb", "lib/rake/extensions.rb", "ext/passenger/*.c")
	rd.template = "./doc/template/horo"
	rd.title = "Passenger Ruby API"
	rd.options << "-S" << "-N" << "-p" << "-H"
end


##### Gem

spec = Gem::Specification.new do |s|
	s.platform = Gem::Platform::RUBY
	s.homepage = "http://www.modrails.com/"
	s.summary = "Apache module for Ruby on Rails support."
	s.name = "passenger"
	s.version = PACKAGE_VERSION
	s.rubyforge_project = "passenger"
	s.author = "Phusion - http://www.phusion.nl/"
	s.email = "info@phusion.nl"
	s.requirements << "fastthread" << "Apache 2 with development headers"
	s.require_path = ["lib", "ext"]
	s.add_dependency 'rake', '>= 0.8.1'
	s.add_dependency 'fastthread', '>= 1.0.1'
	s.add_dependency 'rack', '>= 0.1.0'
	s.extensions << 'ext/passenger/extconf.rb'
	s.files = FileList[
		'Rakefile',
		'README',
		'DEVELOPERS.TXT',
		'LICENSE',
		'INSTALL',
		'NEWS',
		'lib/**/*.rb',
		'lib/**/*.py',
		'lib/passenger/templates/*',
		'lib/passenger/templates/nginx/*',
		'bin/*',
		'doc/*',
		
		# If you're running 'rake package' for the first time, then these
		# files don't exist yet, and so won't be matched by the above glob.
		# So we add these filenames manually.
		'doc/Users guide.html',
		'doc/Security of user switching support.html',
		
		'doc/*/*',
		'doc/*/*/*',
		'doc/*/*/*/*',
		'doc/*/*/*/*/*',
		'doc/*/*/*/*/*/*',
		'man/*',
		'debian/*',
		'ext/common/*.{cpp,h}',
		'ext/apache2/*.{cpp,h,c,TXT}',
		'ext/nginx/*.{c,cpp,h}',
		'ext/nginx/config',
		'ext/boost/*.{hpp,TXT}',
		'ext/boost/**/*.{hpp,cpp,pl,inl,ipp}',
		'ext/oxt/*.hpp',
		'ext/oxt/*.cpp',
		'ext/oxt/detail/*.hpp',
		'ext/passenger/*.{c,rb}',
		'benchmark/*.{cpp,rb}',
		'misc/*',
		'test/*.{rb,cpp,example}',
		'test/support/*',
		'test/oxt/*.cpp',
		'test/ruby/*',
		'test/ruby/*/*',
		'test/stub/*',
		'test/stub/*/*',
		'test/stub/*/*/*',
		'test/stub/*/*/*/*',
		'test/stub/*/*/*/*/*',
		'test/stub/*/*/*/*/*/*',
		'test/stub/*/*/*/*/*/*/*'
	] - Dir['test/stub/*/log/*'] \
	  - Dir['test/stub/*/tmp/*/*'] \
	  - Dir['test/stub/apache2/*.{pid,lock,log}']
	s.executables = [
		'passenger-spawn-server',
		'passenger-install-apache2-module',
		'passenger-config',
		'passenger-memory-stats',
		'passenger-make-enterprisey',
		'passenger-status',
		'passenger-stress-test'
	]
	s.has_rdoc = true
	s.extra_rdoc_files = ['README']
	s.rdoc_options <<
		"-S" << "-N" << "-p" << "-H" <<
		'--main' << 'README' <<
		'--template' << './doc/template/horo' <<
		'--title' << 'Passenger Ruby API'
	s.test_file = 'test/support/run_rspec_tests.rb'
	s.description = "Passenger is an Apache module for Ruby on Rails support."
end

Rake::GemPackageTask.new(spec) do |pkg|
	pkg.need_tar_gz = true
end

Rake::Task['package'].prerequisites.unshift(:doc)
Rake::Task['package:gem'].prerequisites.unshift(:doc)
Rake::Task['package:force'].prerequisites.unshift(:doc)
task :clobber => :'package:clean'


##### Misc

desc "Create a fakeroot, useful for building native packages"
task :fakeroot => [:apache2, :native_support, :doc] do
	require 'rbconfig'
	include Config
	fakeroot = "pkg/fakeroot"

	# We don't use CONFIG['archdir'] and the like because we want
	# the files to be installed to /usr, and the Ruby interpreter
	# on the packaging machine might be in /usr/local.
	libdir = "#{fakeroot}/usr/lib/ruby/#{CONFIG['ruby_version']}"
	extdir = "#{libdir}/#{CONFIG['arch']}"
	bindir = "#{fakeroot}/usr/bin"
	docdir = "#{fakeroot}/usr/share/doc/passenger"
	libexecdir = "#{fakeroot}/usr/lib/passenger"
	
	sh "rm -rf #{fakeroot}"
	sh "mkdir -p #{fakeroot}"
	
	sh "mkdir -p #{libdir}"
	sh "cp -R lib/passenger #{libdir}/"

	sh "mkdir -p #{fakeroot}/etc"
	sh "echo -n '#{PACKAGE_VERSION}' > #{fakeroot}/etc/passenger_version.txt"
	
	sh "mkdir -p #{extdir}/passenger"
	sh "cp -R ext/passenger/*.#{LIBEXT} #{extdir}/passenger/"
	
	sh "mkdir -p #{bindir}"
	sh "cp bin/* #{bindir}/"
	
	sh "mkdir -p #{libexecdir}"
	sh "cp ext/apache2/mod_passenger.so #{libexecdir}/"
	sh "mv #{fakeroot}/usr/bin/passenger-spawn-server #{libexecdir}/"
	sh "cp ext/apache2/ApplicationPoolServerExecutable #{libexecdir}/"
	
	sh "mkdir -p #{docdir}"
	sh "cp -R doc/* #{docdir}/"
	sh "rm", "-rf", *Dir["#{docdir}/{definitions.h,Doxyfile,template}"]
end

desc "Create a Debian package"
task 'package:debian' => :fakeroot do
	if Process.euid != 0
		STDERR.puts
		STDERR.puts "*** ERROR: the 'package:debian' task must be run as root."
		STDERR.puts
		exit 1
	end

	fakeroot = "pkg/fakeroot"
	arch = `uname -m`.strip
	if arch =~ /^i.86$/
		arch = "i386"
	end
	
	sh "sed -i 's/Version: .*/Version: #{PACKAGE_VERSION}/' debian/control"
	sh "cp -R debian #{fakeroot}/DEBIAN"
	sh "sed -i 's/: any/: #{arch}/' #{fakeroot}/DEBIAN/control"
	sh "chown -R root:root #{fakeroot}"
	sh "dpkg -b #{fakeroot} pkg/passenger_#{PACKAGE_VERSION}-#{arch}.deb"
end


##### Misc

desc "Run 'sloccount' to see how much code Passenger has"
task :sloccount do
	ENV['LC_ALL'] = 'C'
	begin
		# sloccount doesn't recognize the scripts in
		# bin/ as Ruby, so we make symlinks with proper
		# extensions.
		tmpdir = ".sloccount"
		system "rm -rf #{tmpdir}"
		mkdir tmpdir
		Dir['bin/*'].each do |file|
			safe_ln file, "#{tmpdir}/#{File.basename(file)}.rb"
		end
		sh "sloccount", *Dir[
			"#{tmpdir}/*",
			"lib/passenger/*",
			"lib/rake/{cplusplus,extensions}.rb",
			"ext/apache2",
			"ext/nginx",
			"ext/oxt",
			"ext/passenger/*.c",
			"test/**/*.{cpp,rb}",
			"benchmark/*.{cpp,rb}"
		]
	ensure
		system "rm -rf #{tmpdir}"
	end
end<|MERGE_RESOLUTION|>--- conflicted
+++ resolved
@@ -35,16 +35,6 @@
 OPTIMIZE = ["yes", "on", "true"].include?(ENV['OPTIMIZE'])
 
 include PlatformInfo
-<<<<<<< HEAD
-=======
-APXS2.nil? and raise "Could not find 'apxs' or 'apxs2'."
-APACHE2CTL.nil? and raise "Could not find 'apachectl' or 'apache2ctl'."
-HTTPD.nil? and raise "Could not find the Apache web server binary."
-if PlatformInfo.apr_config_needed?
-	APR_FLAGS.nil? and raise "Could not find Apache Portable Runtime (APR)."
-	APU_FLAGS.nil? and raise "Could not find Apache Portable Runtime Utility (APU)."
-end
->>>>>>> f537501e
 
 CXX = "g++"
 # _GLIBCPP__PTHREADS is for fixing Boost compilation on OpenBSD.
@@ -271,8 +261,10 @@
 		APXS2.nil?      and raise "Could not find 'apxs' or 'apxs2'."
 		APACHE2CTL.nil? and raise "Could not find 'apachectl' or 'apache2ctl'."
 		HTTPD.nil?      and raise "Could not find the Apache web server binary."
-		APR_FLAGS.nil?  and raise "Could not find Apache Portable Runtime (APR)."
-		APU_FLAGS.nil?  and raise "Could not find Apache Portable Runtime Utility (APU)."
+		if PlatformInfo.apr_config_needed?
+			APR_FLAGS.nil?  and raise "Could not find Apache Portable Runtime (APR)."
+			APU_FLAGS.nil?  and raise "Could not find Apache Portable Runtime Utility (APU)."
+		end
 		
 		# apxs totally sucks. We couldn't get it working correctly
 		# on MacOS X (it had various problems with building universal
@@ -280,24 +272,15 @@
 		# Apache module ourselves.
 		#
 		# Oh, and libtool sucks too. Do we even need it anymore in 2008?
-<<<<<<< HEAD
 		
 		linkflags = "#{LDFLAGS} #{MULTI_ARCH_LDFLAGS} #{MULTI_ARCH_FLAGS}"
 		linkflags << " -lstdc++ -lpthread "
 		linkflags << "#{APACHE2_BOOST_OXT_LIBRARY} "
 		linkflags << "#{APACHE2_COMMON_LIBRARY[0]} "
-		linkflags << APR_LIBS
+		linkflags << APR_LIBS.to_s
 		create_shared_library 'ext/apache2/mod_passenger.so',
 			APACHE2_OBJECTS.join(' ') <<
 			' ext/apache2/mod_passenger.o',
-=======
-		linkflags = "#{LDFLAGS} #{MULTI_ARCH_FLAGS}"
-		linkflags << " -lstdc++ -lpthread " <<
-			"../libboost_oxt.a " <<
-			APR_LIBS.to_s
-		create_shared_library 'mod_passenger.so',
-			APACHE2::OBJECTS.keys.join(' ') << ' mod_passenger.o',
->>>>>>> f537501e
 			linkflags
 	end
 
