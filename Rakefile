# kate: syntax ruby

#  Phusion Passenger - http://www.modrails.com/
#  Copyright (C) 2008  Phusion
#
#  This program is free software; you can redistribute it and/or modify
#  it under the terms of the GNU General Public License as published by
#  the Free Software Foundation; version 2 of the License.
#
#  This program is distributed in the hope that it will be useful,
#  but WITHOUT ANY WARRANTY; without even the implied warranty of
#  MERCHANTABILITY or FITNESS FOR A PARTICULAR PURPOSE.  See the
#  GNU General Public License for more details.
#
#  You should have received a copy of the GNU General Public License along
#  with this program; if not, write to the Free Software Foundation, Inc.,
#  51 Franklin Street, Fifth Floor, Boston, MA 02110-1301 USA.

$LOAD_PATH.unshift("#{File.dirname(__FILE__)}/lib")
require 'rubygems'
require 'pathname'
require 'rake/rdoctask'
require 'rake/gempackagetask'
require 'rake/extensions'
require 'rake/cplusplus'
require 'phusion_passenger/platform_info'
require 'phusion_passenger/version'

verbose true

##### Configuration

# Don't forget to edit Configuration.h too
PACKAGE_VERSION = PhusionPassenger::VERSION_STRING
OPTIMIZE = ["yes", "on", "true"].include?(ENV['OPTIMIZE'])

<<<<<<< HEAD
include PlatformInfo
=======
PlatformInfo.apxs2.nil? and raise "Could not find 'apxs' or 'apxs2'."
PlatformInfo.apache2ctl.nil? and raise "Could not find 'apachectl' or 'apache2ctl'."
PlatformInfo.httpd.nil? and raise "Could not find the Apache web server binary."
>>>>>>> cca1bf18

CXX = "g++"
LIBEXT = PlatformInfo.library_extension
# _GLIBCPP__PTHREADS is for fixing Boost compilation on OpenBSD.
THREADING_FLAGS = "-D_REENTRANT -D_GLIBCPP__PTHREADS"
if OPTIMIZE
	OPTIMIZATION_FLAGS = "-O2 -DBOOST_DISABLE_ASSERTS"
else
	OPTIMIZATION_FLAGS = "-g -DPASSENGER_DEBUG -DBOOST_DISABLE_ASSERTS"
end
CXXFLAGS = "#{OPTIMIZATION_FLAGS} #{THREADING_FLAGS} -Wall -I/usr/local/include"
LDFLAGS = ""
<<<<<<< HEAD

=======
>>>>>>> cca1bf18

#### Default tasks

desc "Build everything"
task :default => [
	:native_support,
	:apache2,
	:nginx,
	'test/oxt/oxt_test_main',
	'test/CxxTests'
]

desc "Remove compiled files"
task :clean

desc "Remove all generated files"
task :clobber


##### Ruby C extension

subdir 'ext/phusion_passenger' do
	task :native_support => ["native_support.#{LIBEXT}"]
	
	file 'Makefile' => 'extconf.rb' do
		sh "#{RUBY} extconf.rb"
	end
	
	file "native_support.#{LIBEXT}" => ['Makefile', 'native_support.c'] do
		sh "make"
	end
	
	task :clean do
		sh "make clean" if File.exist?('Makefile')
		sh "rm -f Makefile"
	end
end


<<<<<<< HEAD
##### Boost and OXT static library

def define_libboost_oxt_task(output_dir, extra_compiler_flags = nil)
	output_file = "#{output_dir}/libboost_oxt.a"
	objects_output_dir = "#{output_dir}/libboost_oxt"
	objects_output_path = Pathname.new(objects_output_dir).expand_path
	ext_path = Pathname.new("ext").expand_path
	
	file(output_file =>
		Dir['ext/boost/src/*.cpp'] +
		Dir['ext/boost/src/pthread/*.cpp'] +
		Dir['ext/oxt/*.cpp'] +
		Dir['ext/oxt/*.hpp'] +
		Dir['ext/oxt/detail/*.hpp']
	) do
		sh "mkdir -p #{objects_output_dir}/boost #{objects_output_dir}/oxt"
		
		Dir.chdir("#{objects_output_dir}/boost") do
			puts "### In #{objects_output_dir}/boost:"
			current_dir = Pathname.new(".").expand_path
			ext_dir = ext_path.relative_path_from(current_dir)
			flags = "-I#{ext_dir} #{CXXFLAGS} #{extra_compiler_flags}"
			
			# Compling "pthread/*.cpp" doesn't work on some systems,
			# so we compile each cpp file invidually instead.
			Dir["#{ext_dir}/boost/src/pthread/*.cpp"].each do |file|
				compile_cxx(file, flags)
			end
			puts
=======
##### boost::thread and OXT static library

file 'ext/libboost_oxt.a' =>
	Dir['ext/boost/src/*.cpp'] +
	Dir['ext/boost/src/pthread/*.cpp'] +
	Dir['ext/oxt/*.cpp'] +
	Dir['ext/oxt/*.hpp'] +
	Dir['ext/oxt/detail/*.hpp'] do
	Dir.chdir('ext/boost/src') do
		puts "### In ext/boost/src:"
		flags = "-I../.. #{PlatformInfo.apache2_module_cflags} #{CXXFLAGS}"
		compile_cxx "*.cpp", flags
		# NOTE: 'compile_cxx "pthread/*.cpp", flags' doesn't work on some systems,
		# so we do this instead.
		Dir['pthread/*.cpp'].each do |file|
			compile_cxx file, flags
>>>>>>> cca1bf18
		end
		
		Dir.chdir("#{objects_output_dir}/oxt") do
			puts "### In #{objects_output_dir}/oxt:"
			current_dir = Pathname.new(".").expand_path
			ext_dir = ext_path.relative_path_from(current_dir)
			flags = "-I#{ext_dir} #{CXXFLAGS} #{extra_compiler_flags}"
			compile_cxx("#{ext_dir}/oxt/*.cpp", flags)
			puts
		end
		
		create_static_library(output_file,
			"#{objects_output_dir}/boost/*.o " <<
			"#{objects_output_dir}/oxt/*.o")
	end
<<<<<<< HEAD
	
	task :clean do
		sh "rm -rf #{output_file} #{objects_output_dir}"
=======
	Dir.chdir('ext/oxt') do
		puts "### In ext/oxt:"
		Dir['*.cpp'].each do |file|
			compile_cxx file, "-I.. #{PlatformInfo.apache2_module_cflags} #{CXXFLAGS}"
		end
>>>>>>> cca1bf18
	end
	
	return output_file
end


<<<<<<< HEAD
##### Static library for Passenger source files that are shared between
##### the Apache module and the Nginx helper server.

def define_common_library_task(output_dir, extra_compiler_flags = nil,
                               with_application_pool_server_exe = false,
                               boost_oxt_library = nil,
                               extra_compiler_flags_for_server_exe = nil,
                               extra_linker_flags = nil)
	static_library = "#{output_dir}/libpassenger_common.a"
	objects_output_dir = "#{output_dir}/libpassenger_common"
	objects_output_path = Pathname.new(objects_output_dir).expand_path
	ext_path = Pathname.new("ext").expand_path
	targets = [static_library]
	
	file(static_library => [
		'ext/common/Utils.h',
		'ext/common/Utils.cpp',
		'ext/common/Logging.h',
		'ext/common/Logging.cpp',
		'ext/common/SystemTime.h',
		'ext/common/SystemTime.cpp',
		'ext/common/CachedFileStat.h',
		'ext/common/CachedFileStat.cpp'
	]) do
		sh "mkdir -p #{objects_output_dir}"
		
		Dir.chdir(objects_output_dir) do
			puts "### In #{objects_output_dir}:"
			current_dir = Pathname.new(".").expand_path
			ext_dir = ext_path.relative_path_from(current_dir)
			flags = "-I#{ext_dir} -I#{ext_dir}/common #{CXXFLAGS} #{extra_compiler_flags}"
			
			compile_cxx("#{ext_dir}/common/Utils.cpp", flags)
			compile_cxx("#{ext_dir}/common/Logging.cpp", flags)
			compile_cxx("#{ext_dir}/common/SystemTime.cpp", flags)
			compile_cxx("#{ext_dir}/common/CachedFileStat.cpp", flags)
			
			puts
		end
		
		create_static_library(static_library, "#{objects_output_dir}/*.o")
	end
	
	if with_application_pool_server_exe
		exe_file = "#{output_dir}/ApplicationPoolServerExecutable"
		targets << exe_file
		
		file(exe_file => [
			'ext/common/ApplicationPoolServerExecutable.cpp',
			'ext/common/ApplicationPool.h',
			'ext/common/Application.h',
			'ext/common/StandardApplicationPool.h',
			'ext/common/MessageChannel.h',
			'ext/common/SpawnManager.h',
			'ext/common/PoolOptions.h',
			'ext/common/FileChecker.h',
			'ext/common/SystemTime.h',
			'ext/common/CachedFileStat.h',
			boost_oxt_library,
			static_library
		]) do
			create_executable(exe_file,
				"ext/common/ApplicationPoolServerExecutable.cpp",
				"-Iext -Iext/common #{CXXFLAGS} " <<
				"#{extra_compiler_flags_for_server_exe} " <<
				"#{LDFLAGS} #{extra_linker_flags} " <<
				"#{extra_compiler_flags} " <<
				"#{static_library} " <<
				"#{boost_oxt_library} " <<
				"#{extra_linker_flags} " <<
				"-lpthread"
			)
		end
	end
	
	task :clean do
		sh "rm -rf #{targets.join(' ')} #{objects_output_dir}"
	end
	
	return targets
=======
##### Apache module

class APACHE2
	CXXFLAGS = "-I.. #{PlatformInfo.apache2_module_cflags} #{CXXFLAGS}"
	OBJECTS = {
		'Configuration.o' => %w(Configuration.cpp Configuration.h),
		'Bucket.o' => %w(Bucket.cpp Bucket.h),
		'Hooks.o' => %w(Hooks.cpp Hooks.h
				Configuration.h ApplicationPool.h ApplicationPoolServer.h
				SpawnManager.h Exceptions.h Application.h MessageChannel.h
				PoolOptions.h Utils.h DirectoryMapper.h FileChecker.h),
		'Utils.o'   => %w(Utils.cpp Utils.h),
		'Logging.o' => %w(Logging.cpp Logging.h),
		'SystemTime.o' => %w(SystemTime.cpp SystemTime.h),
		'CachedFileStat.o' => %w(CachedFileStat.cpp CachedFileStat.h)
	}
>>>>>>> cca1bf18
end


##### Apache 2 module

	APACHE2_CXXFLAGS = "-Iext -Iext/common -fPIC #{APR_FLAGS} #{APU_FLAGS} #{APXS2_FLAGS} #{::CXXFLAGS}"
	APACHE2_INPUT_FILES = {
		'ext/apache2/Configuration.o' => %w(
			ext/apache2/Configuration.cpp
			ext/apache2/Configuration.h),
		'ext/apache2/Bucket.o' => %w(
			ext/apache2/Bucket.cpp
			ext/apache2/Bucket.h),
		'ext/apache2/Hooks.o' => %w(
			ext/apache2/Hooks.cpp
			ext/apache2/Hooks.h
			ext/apache2/Configuration.h
			ext/apache2/Bucket.h
			ext/apache2/DirectoryMapper.h
			ext/common/ApplicationPool.h
			ext/common/ApplicationPoolServer.h
			ext/common/SpawnManager.h
			ext/common/Exceptions.h
			ext/common/Application.h
			ext/common/MessageChannel.h
			ext/common/PoolOptions.h
			ext/common/Utils.h)
	}
	APACHE2_OBJECTS = APACHE2_INPUT_FILES.keys
	
	# NOTE: APACHE2_BOOST_OXT_LIBRARY is a task name, while APACHE2_COMMON_LIBRARY
	# is an array of task names.
	APACHE2_BOOST_OXT_LIBRARY = define_libboost_oxt_task("ext/apache2",
		"#{MULTI_ARCH_FLAGS} -fPIC")
	APACHE2_COMMON_LIBRARY    = define_common_library_task("ext/apache2",
		"#{MULTI_ARCH_FLAGS} -fPIC",
		true, APACHE2_BOOST_OXT_LIBRARY, MULTI_ARCH_FLAGS,
		MULTI_ARCH_LDFLAGS)
	
	
	desc "Build Apache 2 module"
	task :apache2 => ['ext/apache2/mod_passenger.so', :native_support]
	
	mod_passenger_dependencies = [APACHE2_COMMON_LIBRARY,
		APACHE2_BOOST_OXT_LIBRARY,
		'ext/apache2/mod_passenger.o',
		APACHE2_OBJECTS].flatten
	file 'ext/apache2/mod_passenger.so' => mod_passenger_dependencies do
		APXS2.nil?      and raise "Could not find 'apxs' or 'apxs2'."
		APACHE2CTL.nil? and raise "Could not find 'apachectl' or 'apache2ctl'."
		HTTPD.nil?      and raise "Could not find the Apache web server binary."
		APR_FLAGS.nil?  and raise "Could not find Apache Portable Runtime (APR)."
		APU_FLAGS.nil?  and raise "Could not find Apache Portable Runtime Utility (APU)."
		
		# apxs totally sucks. We couldn't get it working correctly
		# on MacOS X (it had various problems with building universal
		# binaries), so we decided to ditch it and build/install the
		# Apache module ourselves.
		#
		# Oh, and libtool sucks too. Do we even need it anymore in 2008?
<<<<<<< HEAD
		
		linkflags = "#{LDFLAGS} #{MULTI_ARCH_LDFLAGS} #{MULTI_ARCH_FLAGS}"
		linkflags << " -lstdc++ -lpthread "
		linkflags << "#{APACHE2_BOOST_OXT_LIBRARY} "
		linkflags << "#{APACHE2_COMMON_LIBRARY[0]} "
		linkflags << APR_LIBS.to_s
		create_shared_library 'ext/apache2/mod_passenger.so',
			APACHE2_OBJECTS.join(' ') <<
			' ext/apache2/mod_passenger.o',
=======
		linkflags = "#{LDFLAGS} #{PlatformInfo.apache2_module_cflags}"
		linkflags << " -lstdc++ -lpthread " <<
			"../libboost_oxt.a " <<
			PlatformInfo.apache2_module_ldflags
		create_shared_library 'mod_passenger.so',
			APACHE2::OBJECTS.keys.join(' ') << ' mod_passenger.o',
>>>>>>> cca1bf18
			linkflags
	end

	file 'ext/apache2/mod_passenger.o' => ['ext/apache2/mod_passenger.c'] do
		compile_c('ext/apache2/mod_passenger.c',
			APACHE2_CXXFLAGS +
			" -o ext/apache2/mod_passenger.o")
	end

	APACHE2_INPUT_FILES.each_pair do |target, sources|
		file(target => sources) do
			object_basename = File.basename(target)
			compile_cxx(sources[0],
				APACHE2_CXXFLAGS +
				" -o ext/apache2/#{object_basename}")
		end
	end

	task :clean => 'apache2:clean'

	desc "Remove generated files for the Apache 2 module"
	task 'apache2:clean' do
		files = [APACHE2_OBJECTS, %w(ext/apache2/mod_passenger.o
			ext/apache2/mod_passenger.so)]
		sh("rm", "-rf", *files.flatten)
	end


##### Nginx helper server

	# NOTE: NGINX_BOOST_OXT_LIBRARY is a task name, while NGINX_COMMON_LIBRARY
	# is an array of task names.
	NGINX_BOOST_OXT_LIBRARY = define_libboost_oxt_task("ext/nginx")
	NGINX_COMMON_LIBRARY    = define_common_library_task("ext/nginx")
	
	desc "Build Nginx helper server"
	task :nginx => ['ext/nginx/HelperServer', :native_support]
	
	helper_server_dependencies = [
		NGINX_BOOST_OXT_LIBRARY,
		NGINX_COMMON_LIBRARY[0],
		'ext/nginx/HelperServer.cpp',
		'ext/nginx/ScgiRequestParser.h',
		'ext/nginx/HttpStatusExtractor.h',
		'ext/common/StaticString.h',
		'ext/common/StandardApplicationPool.h'
		]
	file 'ext/nginx/HelperServer' => helper_server_dependencies do
		create_executable "ext/nginx/HelperServer",
			'ext/nginx/HelperServer.cpp',
			"-Iext -Iext/common #{CXXFLAGS} #{LDFLAGS} " <<
			"#{NGINX_BOOST_OXT_LIBRARY} " <<
			"#{NGINX_COMMON_LIBRARY[0]} " <<
			"-lpthread"
	end
	
	task :clean => 'nginx:clean'
	
	desc "Remove Nginx helper server"
	task 'nginx:clean' do
		sh("rm", "-rf", "ext/nginx/HelperServer")
	end


##### Unit tests

<<<<<<< HEAD
	TEST_FLAGS = "#{CXXFLAGS} -DTESTING_SPAWN_MANAGER -DTESTING_APPLICATION_POOL "
=======
class TEST
	CXXFLAGS = "#{::CXXFLAGS} -DTESTING_SPAWN_MANAGER -DTESTING_APPLICATION_POOL "

	AP2_FLAGS = "-I../ext/apache2 -I../ext -Isupport #{PlatformInfo.apr_flags} #{PlatformInfo.apu_flags}"
	AP2_OBJECTS = {
		'CxxTestMain.o' => %w(CxxTestMain.cpp),
		'MessageChannelTest.o' => %w(MessageChannelTest.cpp
			../ext/apache2/MessageChannel.h),
		'SpawnManagerTest.o' => %w(SpawnManagerTest.cpp
			../ext/apache2/SpawnManager.h
			../ext/apache2/PoolOptions.h
			../ext/apache2/Application.h
			../ext/apache2/MessageChannel.h),
		'ApplicationPoolServerTest.o' => %w(ApplicationPoolServerTest.cpp
			../ext/apache2/ApplicationPoolServer.h
			../ext/apache2/PoolOptions.h
			../ext/apache2/MessageChannel.h),
		'ApplicationPoolServer_ApplicationPoolTest.o' => %w(ApplicationPoolServer_ApplicationPoolTest.cpp
			ApplicationPoolTest.cpp
			../ext/apache2/ApplicationPoolServer.h
			../ext/apache2/ApplicationPool.h
			../ext/apache2/SpawnManager.h
			../ext/apache2/PoolOptions.h
			../ext/apache2/Application.h
			../ext/apache2/MessageChannel.h),
		'StandardApplicationPoolTest.o' => %w(StandardApplicationPoolTest.cpp
			ApplicationPoolTest.cpp
			../ext/apache2/ApplicationPool.h
			../ext/apache2/StandardApplicationPool.h
			../ext/apache2/SpawnManager.h
			../ext/apache2/PoolOptions.h
			../ext/apache2/Application.h
			../ext/apache2/FileChecker.h),
		'PoolOptionsTest.o' => %w(PoolOptionsTest.cpp ../ext/apache2/PoolOptions.h),
		'FileCheckerTest.o' => %w(FileCheckerTest.cpp ../ext/apache2/FileChecker.h),
		'SystemTimeTest.o' => %w(SystemTimeTest.cpp
			../ext/apache2/SystemTime.h
			../ext/apache2/SystemTime.cpp),
		'CachedFileStatTest.o' => %w(CachedFileStatTest.cpp
			../ext/apache2/CachedFileStat.h
			../ext/apache2/CachedFileStat.cpp),
		'UtilsTest.o' => %w(UtilsTest.cpp ../ext/apache2/Utils.h)
	}
>>>>>>> cca1bf18
	
	TEST_OXT_FLAGS = "-I../../ext -I../support #{TEST_FLAGS}"
	TEST_OXT_OBJECTS = {
		'oxt_test_main.o' => %w(oxt_test_main.cpp),
		'backtrace_test.o' => %w(backtrace_test.cpp),
		'syscall_interruption_test.o' => %w(syscall_interruption_test.cpp)
	}
	
	TEST_CXX_FLAGS = "-Iext -Iext/common -Iext/nginx -Itest/support " <<
		"#{APR_FLAGS} #{APU_FLAGS} #{TEST_FLAGS}"
	TEST_CXX_OBJECTS = {
		'test/CxxTestMain.o' => %w(
			test/CxxTestMain.cpp),
		'test/MessageChannelTest.o' => %w(
			test/MessageChannelTest.cpp
			ext/common/MessageChannel.h),
		'test/SpawnManagerTest.o' => %w(
			test/SpawnManagerTest.cpp
			ext/common/SpawnManager.h
			ext/common/PoolOptions.h
			ext/common/Application.h
			ext/common/MessageChannel.h),
		'test/ApplicationPoolServerTest.o' => %w(
			test/ApplicationPoolServerTest.cpp
			ext/common/ApplicationPoolServer.h
			ext/common/PoolOptions.h
			ext/common/MessageChannel.h),
		'test/ApplicationPoolServer_ApplicationPoolTest.o' => %w(
			test/ApplicationPoolServer_ApplicationPoolTest.cpp
			test/ApplicationPoolTest.cpp
			ext/common/ApplicationPoolServer.h
			ext/common/ApplicationPool.h
			ext/common/SpawnManager.h
			ext/common/PoolOptions.h
			ext/common/Application.h
			ext/common/MessageChannel.h),
		'test/StandardApplicationPoolTest.o' => %w(
			test/StandardApplicationPoolTest.cpp
			test/ApplicationPoolTest.cpp
			ext/common/ApplicationPool.h
			ext/common/StandardApplicationPool.h
			ext/common/SpawnManager.h
			ext/common/PoolOptions.h
			ext/common/FileChecker.h
			ext/common/Application.h),
		'test/PoolOptionsTest.o' => %w(
			test/PoolOptionsTest.cpp
			ext/common/PoolOptions.h),
		'test/StaticString.o' => %w(
			test/StaticStringTest.cpp
			ext/common/StaticString.h),
		'test/ScgiRequestParserTest.o' => %w(
			test/ScgiRequestParserTest.cpp
			ext/nginx/ScgiRequestParser.h
			ext/common/StaticString.h),
		'test/HttpStatusExtractorTest.o' => %w(
			test/HttpStatusExtractorTest.cpp
			ext/nginx/HttpStatusExtractor.h),
		'test/FileCheckerTest.o' => %w(
			test/FileCheckerTest.cpp
			ext/common/FileChecker.h),
		'test/SystemTimeTest.o' => %w(
			test/SystemTimeTest.cpp
			ext/common/SystemTime.h
			ext/common/SystemTime.cpp),
		'test/CachedFileStatTest.o' => %w(
			test/CachedFileStatTest.cpp
			ext/common/CachedFileStat.h
			ext/common/CachedFileStat.cpp),
		'test/UtilsTest.o' => %w(
			test/UtilsTest.cpp
			ext/common/Utils.h)
	}
	
	TEST_BOOST_OXT_LIBRARY = define_libboost_oxt_task("test")
	TEST_COMMON_LIBRARY    = define_common_library_task("test",
		nil, true, TEST_BOOST_OXT_LIBRARY)

	desc "Run all unit tests"
	task :test => ['test:oxt', 'test:cxx', 'test:ruby', 'test:integration']
	
	desc "Run unit tests for the OXT library"
	task 'test:oxt' => 'test/oxt/oxt_test_main' do
		sh "cd test && ./oxt/oxt_test_main"
	end
	
	desc "Run unit tests for the Apache 2 and Nginx C++ components"
	task 'test:cxx' => ['test/CxxTests', :native_support] do
		sh "cd test && ./CxxTests"
	end
	
	desc "Run unit tests for the Ruby libraries"
	task 'test:ruby' => :native_support do
		sh "cd test && spec -c -f s ruby/*.rb ruby/*/*.rb"
	end
	
	desc "Run coverage tests for the Ruby libraries"
	task 'test:rcov' => :native_support do
		rspec = PlatformInfo.find_command('spec')
		Dir.chdir("test") do
			sh "rcov", "--exclude",
				"lib\/spec,\/spec$,_spec\.rb$,support\/,platform_info,integration_tests",
				rspec, "--", "-c", "-f", "s",
				*Dir["ruby/*.rb", "ruby/*/*.rb", "integration_tests.rb"]
		end
	end
	
	desc "Run integration tests"
	task 'test:integration' => [:apache2, :native_support] do
		sh "cd test && spec -c -f s integration_tests.rb"
	end
	
	oxt_test_main_dependencies = TEST_OXT_OBJECTS.keys.map do |object|
		"test/oxt/#{object}"
	end
	oxt_test_main_dependencies << TEST_BOOST_OXT_LIBRARY
	file 'test/oxt/oxt_test_main' => oxt_test_main_dependencies do
		Dir.chdir('test/oxt') do
			objects = TEST_OXT_OBJECTS.keys.join(' ')
			create_executable "oxt_test_main", objects,
				"#{LDFLAGS} " <<
<<<<<<< HEAD
				"../libboost_oxt.a " <<
=======
				"../../ext/libboost_oxt.a " <<
>>>>>>> cca1bf18
				"-lpthread"
		end
	end
	
	TEST_OXT_OBJECTS.each_pair do |target, sources|
		file "test/oxt/#{target}" => sources.map{ |x| "test/oxt/#{x}" } do
			Dir.chdir('test/oxt') do
				puts "### In test/oxt:"
				compile_cxx sources[0], TEST_OXT_FLAGS
			end
		end
	end

<<<<<<< HEAD
	cxx_tests_dependencies = [TEST_CXX_OBJECTS.keys,
		TEST_BOOST_OXT_LIBRARY, TEST_COMMON_LIBRARY]
	file 'test/CxxTests' => cxx_tests_dependencies.flatten do
		objects = TEST_CXX_OBJECTS.keys.join(' ')
		create_executable "test/CxxTests", objects,
			"#{LDFLAGS} #{APR_LIBS} " <<
			"#{TEST_BOOST_OXT_LIBRARY} " <<
			"#{TEST_COMMON_LIBRARY[0]} " <<
=======
	file 'Apache2ModuleTests' => TEST::AP2_OBJECTS.keys +
	  ['../ext/libboost_oxt.a',
	   '../ext/apache2/Utils.o',
	   '../ext/apache2/Logging.o',
	   '../ext/apache2/SystemTime.o',
	   '../ext/apache2/CachedFileStat.o'] do
		objects = TEST::AP2_OBJECTS.keys.join(' ') <<
			" ../ext/apache2/Utils.o" <<
			" ../ext/apache2/Logging.o" <<
			" ../ext/apache2/SystemTime.o " <<
			" ../ext/apache2/CachedFileStat.o"
		create_executable "Apache2ModuleTests", objects,
			"#{LDFLAGS} #{PlatformInfo.apache2_module_ldflags} " <<
			"../ext/libboost_oxt.a " <<
>>>>>>> cca1bf18
			"-lpthread"
	end
	
	TEST_CXX_OBJECTS.each_pair do |target, sources|
		file(target => sources) do
			compile_cxx sources[0], "-o #{target} #{TEST_CXX_FLAGS}"
		end
	end
	
	desc "Run the restart integration test infinitely, and abort if/when it fails"
	task 'test:restart' => [:apache2, :native_support] do
		Dir.chdir("test") do
			color_code_start = "\e[33m\e[44m\e[1m"
			color_code_end = "\e[0m"
			i = 1
			while true do
				puts "#{color_code_start}Test run #{i} (press Ctrl-C multiple times to abort)#{color_code_end}"
				sh "spec -c -f s integration_tests.rb -e 'mod_passenger running in Apache 2 : MyCook(tm) beta running on root URI should support restarting via restart.txt'"
				i += 1
			end
		end
	end
	
	task :clean do
		sh("rm -rf test/oxt/oxt_test_main test/oxt/*.o test/CxxTests test/*.o")
	end
<<<<<<< HEAD
=======
end
>>>>>>> cca1bf18


##### Documentation

subdir 'doc' do
	ASCIIDOC = 'asciidoc'
	ASCIIDOC_FLAGS = "-a toc -a numbered -a toclevels=3 -a icons"
	ASCII_DOCS = ['Security of user switching support', 'Users guide',
		'Architectural overview']

	DOXYGEN = 'doxygen'
	
	desc "Generate all documentation"
	task :doc => [:rdoc]
	
	if PlatformInfo.find_command(DOXYGEN)
		task :doc => :doxygen
	end

	task :doc => ASCII_DOCS.map{ |x| "#{x}.html" }

	ASCII_DOCS.each do |name|
		file "#{name}.html" => ["#{name}.txt"] do
			if PlatformInfo.find_command(ASCIIDOC)
		  		sh "#{ASCIIDOC} #{ASCIIDOC_FLAGS} '#{name}.txt'"
			else
				sh "echo 'asciidoc required to build docs' > '#{name}.html'"
			end
		end
	end
	
	task :clobber => [:'doxygen:clobber'] do
		sh "rm -f *.html"
	end
	
	desc "Generate Doxygen C++ API documentation if necessary"
	task :doxygen => ['cxxapi']
	file 'cxxapi' => Dir['../ext/apache2/*.{h,c,cpp}'] do
		sh "doxygen"
	end

	desc "Force generation of Doxygen C++ API documentation"
	task :'doxygen:force' do
		sh "doxygen"
	end

	desc "Remove generated Doxygen C++ API documentation"
	task :'doxygen:clobber' do
		sh "rm -rf cxxapi"
	end
end

Rake::RDocTask.new(:clobber_rdoc => "rdoc:clobber", :rerdoc => "rdoc:force") do |rd|
	rd.main = "README"
	rd.rdoc_dir = "doc/rdoc"
	rd.rdoc_files.include("README", "DEVELOPERS.TXT",
		"lib/phusion_passenger/*.rb",
		"lib/phusion_passenger/*/*.rb",
		"lib/rake/extensions.rb",
		"ext/phusion_passenger/*.c")
	rd.template = "./doc/template/horo"
	rd.title = "Passenger Ruby API"
	rd.options << "-S" << "-N" << "-p" << "-H"
end


##### Gem

spec = Gem::Specification.new do |s|
	s.platform = Gem::Platform::RUBY
	s.homepage = "http://www.modrails.com/"
	s.summary = "Apache module for Ruby on Rails support."
	s.name = "passenger"
	s.version = PACKAGE_VERSION
	s.rubyforge_project = "passenger"
	s.author = "Phusion - http://www.phusion.nl/"
	s.email = "info@phusion.nl"
	s.requirements << "fastthread" << "Apache 2 with development headers"
	s.require_paths = ["lib", "ext"]
	s.add_dependency 'rake', '>= 0.8.1'
	s.add_dependency 'fastthread', '>= 1.0.1'
	s.extensions << 'ext/phusion_passenger/extconf.rb'
	s.files = FileList[
		'Rakefile',
		'README',
		'DEVELOPERS.TXT',
		'LICENSE',
		'INSTALL',
		'NEWS',
		'lib/**/*.rb',
		'lib/**/*.py',
		'lib/phusion_passenger/templates/*',
		'lib/phusion_passenger/templates/apache2/*',
		'lib/phusion_passenger/templates/nginx/*',
		'bin/*',
		'doc/*',
		
		# If you're running 'rake package' for the first time, then these
		# files don't exist yet, and so won't be matched by the above glob.
		# So we add these filenames manually.
		'doc/Users guide.html',
		'doc/Security of user switching support.html',
		
		'doc/*/*',
		'doc/*/*/*',
		'doc/*/*/*/*',
		'doc/*/*/*/*/*',
		'doc/*/*/*/*/*/*',
		'man/*',
		'debian/*',
		'ext/common/*.{cpp,c,h}',
		'ext/apache2/*.{cpp,h,c,TXT}',
		'ext/nginx/*.{c,cpp,h}',
		'ext/nginx/config',
		'ext/boost/*.{hpp,TXT}',
		'ext/boost/**/*.{hpp,cpp,pl,inl,ipp}',
		'ext/oxt/*.hpp',
		'ext/oxt/*.cpp',
		'ext/oxt/detail/*.hpp',
		'ext/phusion_passenger/*.{c,rb}',
		'benchmark/*.{cpp,rb}',
		'misc/*',
		'vendor/**/*',
		'test/*.{rb,cpp,example}',
		'test/support/*',
		'test/oxt/*.cpp',
		'test/ruby/*',
		'test/ruby/*/*',
		'test/stub/*',
		'test/stub/*/*',
		'test/stub/*/*/*',
		'test/stub/*/*/*/*',
		'test/stub/*/*/*/*/*',
		'test/stub/*/*/*/*/*/*',
		'test/stub/*/*/*/*/*/*/*'
	] - Dir['test/stub/*/log/*'] \
	  - Dir['test/stub/*/tmp/*/*'] \
	  - Dir['test/stub/apache2/*.{pid,lock,log}']
	s.executables = [
		'passenger-spawn-server',
		'passenger-install-apache2-module',
		'passenger-install-nginx-module',
		'passenger-config',
		'passenger-memory-stats',
		'passenger-make-enterprisey',
		'passenger-status',
		'passenger-stress-test'
	]
	s.has_rdoc = true
	s.extra_rdoc_files = ['README']
	s.rdoc_options <<
		"-S" << "-N" << "-p" << "-H" <<
		'--main' << 'README' <<
		'--template' << './doc/template/horo' <<
		'--title' << 'Passenger Ruby API'
	s.test_file = 'test/support/run_rspec_tests.rb'
	s.description = "Passenger is an Apache module for Ruby on Rails support."
end

Rake::GemPackageTask.new(spec) do |pkg|
	pkg.need_tar_gz = true
end

Rake::Task['package'].prerequisites.unshift(:doc)
Rake::Task['package:gem'].prerequisites.unshift(:doc)
Rake::Task['package:force'].prerequisites.unshift(:doc)
task :clobber => :'package:clean'


##### Misc

desc "Create a fakeroot, useful for building native packages"
task :fakeroot => [:apache2, :native_support, :doc] do
	require 'rbconfig'
	include Config
	fakeroot = "pkg/fakeroot"

	# We don't use CONFIG['archdir'] and the like because we want
	# the files to be installed to /usr, and the Ruby interpreter
	# on the packaging machine might be in /usr/local.
	libdir = "#{fakeroot}/usr/lib/ruby/#{CONFIG['ruby_version']}"
	extdir = "#{libdir}/#{CONFIG['arch']}"
	bindir = "#{fakeroot}/usr/bin"
	docdir = "#{fakeroot}/usr/share/doc/phusion_passenger"
	libexecdir = "#{fakeroot}/usr/lib/phusion_passenger"
	
	sh "rm -rf #{fakeroot}"
	sh "mkdir -p #{fakeroot}"
	
	sh "mkdir -p #{libdir}"
	sh "cp -R lib/phusion_passenger #{libdir}/"

	sh "mkdir -p #{fakeroot}/etc"
	sh "echo -n '#{PACKAGE_VERSION}' > #{fakeroot}/etc/passenger_version.txt"
	
	sh "mkdir -p #{extdir}/phusion_passenger"
	sh "cp -R ext/phusion_passenger/*.#{LIBEXT} #{extdir}/phusion_passenger/"
	
	sh "mkdir -p #{bindir}"
	sh "cp bin/* #{bindir}/"
	
	sh "mkdir -p #{libexecdir}"
	sh "cp ext/apache2/mod_passenger.so #{libexecdir}/"
	sh "mv #{fakeroot}/usr/bin/passenger-spawn-server #{libexecdir}/"
	sh "cp ext/apache2/ApplicationPoolServerExecutable #{libexecdir}/"
	
	sh "mkdir -p #{docdir}"
	sh "cp -R doc/* #{docdir}/"
	sh "rm", "-rf", *Dir["#{docdir}/{definitions.h,Doxyfile,template}"]
end

desc "Create a Debian package"
task 'package:debian' => :fakeroot do
	if Process.euid != 0
		STDERR.puts
		STDERR.puts "*** ERROR: the 'package:debian' task must be run as root."
		STDERR.puts
		exit 1
	end

	fakeroot = "pkg/fakeroot"
	raw_arch = `uname -m`.strip
	arch = case raw_arch
	when /^i\.86$/
		"i386"
	when /^x86_64/
		"amd64"
	else
		raw_arch
	end
	
	sh "sed -i 's/Version: .*/Version: #{PACKAGE_VERSION}/' debian/control"
	sh "cp -R debian #{fakeroot}/DEBIAN"
	sh "sed -i 's/: any/: #{arch}/' #{fakeroot}/DEBIAN/control"
	sh "chown -R root:root #{fakeroot}"
	sh "dpkg -b #{fakeroot} pkg/passenger_#{PACKAGE_VERSION}-#{arch}.deb"
end


##### Misc

desc "Run 'sloccount' to see how much code Passenger has"
task :sloccount do
	ENV['LC_ALL'] = 'C'
	begin
		# sloccount doesn't recognize the scripts in
		# bin/ as Ruby, so we make symlinks with proper
		# extensions.
		tmpdir = ".sloccount"
		system "rm -rf #{tmpdir}"
		mkdir tmpdir
		Dir['bin/*'].each do |file|
			safe_ln file, "#{tmpdir}/#{File.basename(file)}.rb"
		end
		sh "sloccount", *Dir[
			"#{tmpdir}/*",
			"lib/phusion_passenger/*",
			"lib/rake/{cplusplus,extensions}.rb",
			"ext/apache2",
			"ext/nginx",
			"ext/oxt",
			"ext/phusion_passenger/*.c",
			"test/**/*.{cpp,rb}",
			"benchmark/*.{cpp,rb}"
		]
	ensure
		system "rm -rf #{tmpdir}"
	end
end<|MERGE_RESOLUTION|>--- conflicted
+++ resolved
@@ -34,13 +34,7 @@
 PACKAGE_VERSION = PhusionPassenger::VERSION_STRING
 OPTIMIZE = ["yes", "on", "true"].include?(ENV['OPTIMIZE'])
 
-<<<<<<< HEAD
 include PlatformInfo
-=======
-PlatformInfo.apxs2.nil? and raise "Could not find 'apxs' or 'apxs2'."
-PlatformInfo.apache2ctl.nil? and raise "Could not find 'apachectl' or 'apache2ctl'."
-PlatformInfo.httpd.nil? and raise "Could not find the Apache web server binary."
->>>>>>> cca1bf18
 
 CXX = "g++"
 LIBEXT = PlatformInfo.library_extension
@@ -53,10 +47,7 @@
 end
 CXXFLAGS = "#{OPTIMIZATION_FLAGS} #{THREADING_FLAGS} -Wall -I/usr/local/include"
 LDFLAGS = ""
-<<<<<<< HEAD
-
-=======
->>>>>>> cca1bf18
+
 
 #### Default tasks
 
@@ -96,7 +87,6 @@
 end
 
 
-<<<<<<< HEAD
 ##### Boost and OXT static library
 
 def define_libboost_oxt_task(output_dir, extra_compiler_flags = nil)
@@ -118,7 +108,7 @@
 			puts "### In #{objects_output_dir}/boost:"
 			current_dir = Pathname.new(".").expand_path
 			ext_dir = ext_path.relative_path_from(current_dir)
-			flags = "-I#{ext_dir} #{CXXFLAGS} #{extra_compiler_flags}"
+			flags = "-I#{ext_dir} #{extra_compiler_flags} #{CXXFLAGS}"
 			
 			# Compling "pthread/*.cpp" doesn't work on some systems,
 			# so we compile each cpp file invidually instead.
@@ -126,32 +116,16 @@
 				compile_cxx(file, flags)
 			end
 			puts
-=======
-##### boost::thread and OXT static library
-
-file 'ext/libboost_oxt.a' =>
-	Dir['ext/boost/src/*.cpp'] +
-	Dir['ext/boost/src/pthread/*.cpp'] +
-	Dir['ext/oxt/*.cpp'] +
-	Dir['ext/oxt/*.hpp'] +
-	Dir['ext/oxt/detail/*.hpp'] do
-	Dir.chdir('ext/boost/src') do
-		puts "### In ext/boost/src:"
-		flags = "-I../.. #{PlatformInfo.apache2_module_cflags} #{CXXFLAGS}"
-		compile_cxx "*.cpp", flags
-		# NOTE: 'compile_cxx "pthread/*.cpp", flags' doesn't work on some systems,
-		# so we do this instead.
-		Dir['pthread/*.cpp'].each do |file|
-			compile_cxx file, flags
->>>>>>> cca1bf18
 		end
 		
 		Dir.chdir("#{objects_output_dir}/oxt") do
 			puts "### In #{objects_output_dir}/oxt:"
 			current_dir = Pathname.new(".").expand_path
 			ext_dir = ext_path.relative_path_from(current_dir)
-			flags = "-I#{ext_dir} #{CXXFLAGS} #{extra_compiler_flags}"
-			compile_cxx("#{ext_dir}/oxt/*.cpp", flags)
+			flags = "-I#{ext_dir} #{extra_compiler_flags} #{CXXFLAGS}"
+			Dir["#{ext_dir}/oxt/*.cpp"].each do |file|
+				compile_cxx(file, flags)
+			end
 			puts
 		end
 		
@@ -159,24 +133,15 @@
 			"#{objects_output_dir}/boost/*.o " <<
 			"#{objects_output_dir}/oxt/*.o")
 	end
-<<<<<<< HEAD
 	
 	task :clean do
 		sh "rm -rf #{output_file} #{objects_output_dir}"
-=======
-	Dir.chdir('ext/oxt') do
-		puts "### In ext/oxt:"
-		Dir['*.cpp'].each do |file|
-			compile_cxx file, "-I.. #{PlatformInfo.apache2_module_cflags} #{CXXFLAGS}"
-		end
->>>>>>> cca1bf18
 	end
 	
 	return output_file
 end
 
 
-<<<<<<< HEAD
 ##### Static library for Passenger source files that are shared between
 ##### the Apache module and the Nginx helper server.
 
@@ -207,7 +172,7 @@
 			puts "### In #{objects_output_dir}:"
 			current_dir = Pathname.new(".").expand_path
 			ext_dir = ext_path.relative_path_from(current_dir)
-			flags = "-I#{ext_dir} -I#{ext_dir}/common #{CXXFLAGS} #{extra_compiler_flags}"
+			flags = "-I#{ext_dir} -I#{ext_dir}/common #{extra_compiler_flags} #{CXXFLAGS}"
 			
 			compile_cxx("#{ext_dir}/common/Utils.cpp", flags)
 			compile_cxx("#{ext_dir}/common/Logging.cpp", flags)
@@ -240,13 +205,13 @@
 		]) do
 			create_executable(exe_file,
 				"ext/common/ApplicationPoolServerExecutable.cpp",
-				"-Iext -Iext/common #{CXXFLAGS} " <<
+				"-Iext -Iext/common " <<
 				"#{extra_compiler_flags_for_server_exe} " <<
-				"#{LDFLAGS} #{extra_linker_flags} " <<
 				"#{extra_compiler_flags} " <<
+				"#{CXXFLAGS} " <<
 				"#{static_library} " <<
 				"#{boost_oxt_library} " <<
-				"#{extra_linker_flags} " <<
+				"#{extra_linker_flags} #{LDFLAGS} " <<
 				"-lpthread"
 			)
 		end
@@ -257,30 +222,12 @@
 	end
 	
 	return targets
-=======
-##### Apache module
-
-class APACHE2
-	CXXFLAGS = "-I.. #{PlatformInfo.apache2_module_cflags} #{CXXFLAGS}"
-	OBJECTS = {
-		'Configuration.o' => %w(Configuration.cpp Configuration.h),
-		'Bucket.o' => %w(Bucket.cpp Bucket.h),
-		'Hooks.o' => %w(Hooks.cpp Hooks.h
-				Configuration.h ApplicationPool.h ApplicationPoolServer.h
-				SpawnManager.h Exceptions.h Application.h MessageChannel.h
-				PoolOptions.h Utils.h DirectoryMapper.h FileChecker.h),
-		'Utils.o'   => %w(Utils.cpp Utils.h),
-		'Logging.o' => %w(Logging.cpp Logging.h),
-		'SystemTime.o' => %w(SystemTime.cpp SystemTime.h),
-		'CachedFileStat.o' => %w(CachedFileStat.cpp CachedFileStat.h)
-	}
->>>>>>> cca1bf18
 end
 
 
 ##### Apache 2 module
 
-	APACHE2_CXXFLAGS = "-Iext -Iext/common -fPIC #{APR_FLAGS} #{APU_FLAGS} #{APXS2_FLAGS} #{::CXXFLAGS}"
+	APACHE2_CXXFLAGS = "-Iext -Iext/common #{PlatformInfo.apache2_module_cflags} #{CXXFLAGS}"
 	APACHE2_INPUT_FILES = {
 		'ext/apache2/Configuration.o' => %w(
 			ext/apache2/Configuration.cpp
@@ -308,11 +255,11 @@
 	# NOTE: APACHE2_BOOST_OXT_LIBRARY is a task name, while APACHE2_COMMON_LIBRARY
 	# is an array of task names.
 	APACHE2_BOOST_OXT_LIBRARY = define_libboost_oxt_task("ext/apache2",
-		"#{MULTI_ARCH_FLAGS} -fPIC")
+		PlatformInfo.apache2_module_cflags)
 	APACHE2_COMMON_LIBRARY    = define_common_library_task("ext/apache2",
-		"#{MULTI_ARCH_FLAGS} -fPIC",
-		true, APACHE2_BOOST_OXT_LIBRARY, MULTI_ARCH_FLAGS,
-		MULTI_ARCH_LDFLAGS)
+		PlatformInfo.apache2_module_cflags,
+		true, APACHE2_BOOST_OXT_LIBRARY, nil,
+		PlatformInfo.apache2_module_ldflags)
 	
 	
 	desc "Build Apache 2 module"
@@ -323,11 +270,9 @@
 		'ext/apache2/mod_passenger.o',
 		APACHE2_OBJECTS].flatten
 	file 'ext/apache2/mod_passenger.so' => mod_passenger_dependencies do
-		APXS2.nil?      and raise "Could not find 'apxs' or 'apxs2'."
-		APACHE2CTL.nil? and raise "Could not find 'apachectl' or 'apache2ctl'."
-		HTTPD.nil?      and raise "Could not find the Apache web server binary."
-		APR_FLAGS.nil?  and raise "Could not find Apache Portable Runtime (APR)."
-		APU_FLAGS.nil?  and raise "Could not find Apache Portable Runtime Utility (APU)."
+		PlatformInfo.apxs2.nil?      and raise "Could not find 'apxs' or 'apxs2'."
+		PlatformInfo.apache2ctl.nil? and raise "Could not find 'apachectl' or 'apache2ctl'."
+		PlatformInfo.httpd.nil?      and raise "Could not find the Apache web server binary."
 		
 		# apxs totally sucks. We couldn't get it working correctly
 		# on MacOS X (it had various problems with building universal
@@ -335,24 +280,16 @@
 		# Apache module ourselves.
 		#
 		# Oh, and libtool sucks too. Do we even need it anymore in 2008?
-<<<<<<< HEAD
-		
-		linkflags = "#{LDFLAGS} #{MULTI_ARCH_LDFLAGS} #{MULTI_ARCH_FLAGS}"
-		linkflags << " -lstdc++ -lpthread "
+		
+		linkflags = "#{PlatformInfo.apache2_module_cflags} "
+		linkflags << "#{PlatformInfo.apache2_module_ldflags} "
+		linkflags << "#{LDFLAGS} "
+		linkflags << "-lstdc++ -lpthread "
 		linkflags << "#{APACHE2_BOOST_OXT_LIBRARY} "
 		linkflags << "#{APACHE2_COMMON_LIBRARY[0]} "
-		linkflags << APR_LIBS.to_s
 		create_shared_library 'ext/apache2/mod_passenger.so',
 			APACHE2_OBJECTS.join(' ') <<
 			' ext/apache2/mod_passenger.o',
-=======
-		linkflags = "#{LDFLAGS} #{PlatformInfo.apache2_module_cflags}"
-		linkflags << " -lstdc++ -lpthread " <<
-			"../libboost_oxt.a " <<
-			PlatformInfo.apache2_module_ldflags
-		create_shared_library 'mod_passenger.so',
-			APACHE2::OBJECTS.keys.join(' ') << ' mod_passenger.o',
->>>>>>> cca1bf18
 			linkflags
 	end
 
@@ -419,53 +356,7 @@
 
 ##### Unit tests
 
-<<<<<<< HEAD
 	TEST_FLAGS = "#{CXXFLAGS} -DTESTING_SPAWN_MANAGER -DTESTING_APPLICATION_POOL "
-=======
-class TEST
-	CXXFLAGS = "#{::CXXFLAGS} -DTESTING_SPAWN_MANAGER -DTESTING_APPLICATION_POOL "
-
-	AP2_FLAGS = "-I../ext/apache2 -I../ext -Isupport #{PlatformInfo.apr_flags} #{PlatformInfo.apu_flags}"
-	AP2_OBJECTS = {
-		'CxxTestMain.o' => %w(CxxTestMain.cpp),
-		'MessageChannelTest.o' => %w(MessageChannelTest.cpp
-			../ext/apache2/MessageChannel.h),
-		'SpawnManagerTest.o' => %w(SpawnManagerTest.cpp
-			../ext/apache2/SpawnManager.h
-			../ext/apache2/PoolOptions.h
-			../ext/apache2/Application.h
-			../ext/apache2/MessageChannel.h),
-		'ApplicationPoolServerTest.o' => %w(ApplicationPoolServerTest.cpp
-			../ext/apache2/ApplicationPoolServer.h
-			../ext/apache2/PoolOptions.h
-			../ext/apache2/MessageChannel.h),
-		'ApplicationPoolServer_ApplicationPoolTest.o' => %w(ApplicationPoolServer_ApplicationPoolTest.cpp
-			ApplicationPoolTest.cpp
-			../ext/apache2/ApplicationPoolServer.h
-			../ext/apache2/ApplicationPool.h
-			../ext/apache2/SpawnManager.h
-			../ext/apache2/PoolOptions.h
-			../ext/apache2/Application.h
-			../ext/apache2/MessageChannel.h),
-		'StandardApplicationPoolTest.o' => %w(StandardApplicationPoolTest.cpp
-			ApplicationPoolTest.cpp
-			../ext/apache2/ApplicationPool.h
-			../ext/apache2/StandardApplicationPool.h
-			../ext/apache2/SpawnManager.h
-			../ext/apache2/PoolOptions.h
-			../ext/apache2/Application.h
-			../ext/apache2/FileChecker.h),
-		'PoolOptionsTest.o' => %w(PoolOptionsTest.cpp ../ext/apache2/PoolOptions.h),
-		'FileCheckerTest.o' => %w(FileCheckerTest.cpp ../ext/apache2/FileChecker.h),
-		'SystemTimeTest.o' => %w(SystemTimeTest.cpp
-			../ext/apache2/SystemTime.h
-			../ext/apache2/SystemTime.cpp),
-		'CachedFileStatTest.o' => %w(CachedFileStatTest.cpp
-			../ext/apache2/CachedFileStat.h
-			../ext/apache2/CachedFileStat.cpp),
-		'UtilsTest.o' => %w(UtilsTest.cpp ../ext/apache2/Utils.h)
-	}
->>>>>>> cca1bf18
 	
 	TEST_OXT_FLAGS = "-I../../ext -I../support #{TEST_FLAGS}"
 	TEST_OXT_OBJECTS = {
@@ -475,7 +366,7 @@
 	}
 	
 	TEST_CXX_FLAGS = "-Iext -Iext/common -Iext/nginx -Itest/support " <<
-		"#{APR_FLAGS} #{APU_FLAGS} #{TEST_FLAGS}"
+		"#{PlatformInfo.apr_flags} #{PlatformInfo.apu_flags} #{TEST_FLAGS}"
 	TEST_CXX_OBJECTS = {
 		'test/CxxTestMain.o' => %w(
 			test/CxxTestMain.cpp),
@@ -587,11 +478,7 @@
 			objects = TEST_OXT_OBJECTS.keys.join(' ')
 			create_executable "oxt_test_main", objects,
 				"#{LDFLAGS} " <<
-<<<<<<< HEAD
 				"../libboost_oxt.a " <<
-=======
-				"../../ext/libboost_oxt.a " <<
->>>>>>> cca1bf18
 				"-lpthread"
 		end
 	end
@@ -605,31 +492,15 @@
 		end
 	end
 
-<<<<<<< HEAD
 	cxx_tests_dependencies = [TEST_CXX_OBJECTS.keys,
 		TEST_BOOST_OXT_LIBRARY, TEST_COMMON_LIBRARY]
 	file 'test/CxxTests' => cxx_tests_dependencies.flatten do
 		objects = TEST_CXX_OBJECTS.keys.join(' ')
 		create_executable "test/CxxTests", objects,
-			"#{LDFLAGS} #{APR_LIBS} " <<
+			"#{PlatformInfo.apr_libs} " <<
+			"#{PlatformInfo.apu_libs} #{LDFLAGS}" <<
 			"#{TEST_BOOST_OXT_LIBRARY} " <<
 			"#{TEST_COMMON_LIBRARY[0]} " <<
-=======
-	file 'Apache2ModuleTests' => TEST::AP2_OBJECTS.keys +
-	  ['../ext/libboost_oxt.a',
-	   '../ext/apache2/Utils.o',
-	   '../ext/apache2/Logging.o',
-	   '../ext/apache2/SystemTime.o',
-	   '../ext/apache2/CachedFileStat.o'] do
-		objects = TEST::AP2_OBJECTS.keys.join(' ') <<
-			" ../ext/apache2/Utils.o" <<
-			" ../ext/apache2/Logging.o" <<
-			" ../ext/apache2/SystemTime.o " <<
-			" ../ext/apache2/CachedFileStat.o"
-		create_executable "Apache2ModuleTests", objects,
-			"#{LDFLAGS} #{PlatformInfo.apache2_module_ldflags} " <<
-			"../ext/libboost_oxt.a " <<
->>>>>>> cca1bf18
 			"-lpthread"
 	end
 	
@@ -656,10 +527,6 @@
 	task :clean do
 		sh("rm -rf test/oxt/oxt_test_main test/oxt/*.o test/CxxTests test/*.o")
 	end
-<<<<<<< HEAD
-=======
-end
->>>>>>> cca1bf18
 
 
 ##### Documentation
