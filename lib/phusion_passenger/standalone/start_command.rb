--- conflicted
+++ resolved
@@ -156,13 +156,10 @@
 				wrap_desc("Enable rolling restarts (Enterprise only)")) do
 				@options[:rolling_restarts] = true
 			end
-<<<<<<< HEAD
-=======
 			opts.on("--resist-deployment-errors",
 				wrap_desc("Enable deployment error resistance (Enterprise only)")) do
 				@options[:resist_deployment_errors] = true
 			end
->>>>>>> f0108080
 			opts.on("--union-station-gateway HOST:PORT", String,
 				wrap_desc("Specify Union Station Gateway host and port")) do |value|
 				host, port = value.split(":", 2)
