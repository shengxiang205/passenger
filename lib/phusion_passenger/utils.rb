#  Phusion Passenger - http://www.modrails.com/
<<<<<<< HEAD
#  Copyright (c) 2008, 2009 Phusion
=======
#  Copyright (C) 2008, 2009  Phusion
>>>>>>> 4e57c4f2
#
#  "Phusion Passenger" is a trademark of Hongli Lai & Ninh Bui.
#
#  Permission is hereby granted, free of charge, to any person obtaining a copy
#  of this software and associated documentation files (the "Software"), to deal
#  in the Software without restriction, including without limitation the rights
#  to use, copy, modify, merge, publish, distribute, sublicense, and/or sell
#  copies of the Software, and to permit persons to whom the Software is
#  furnished to do so, subject to the following conditions:
#
#  The above copyright notice and this permission notice shall be included in
#  all copies or substantial portions of the Software.
#
#  THE SOFTWARE IS PROVIDED "AS IS", WITHOUT WARRANTY OF ANY KIND, EXPRESS OR
#  IMPLIED, INCLUDING BUT NOT LIMITED TO THE WARRANTIES OF MERCHANTABILITY,
#  FITNESS FOR A PARTICULAR PURPOSE AND NONINFRINGEMENT. IN NO EVENT SHALL THE
#  AUTHORS OR COPYRIGHT HOLDERS BE LIABLE FOR ANY CLAIM, DAMAGES OR OTHER
#  LIABILITY, WHETHER IN AN ACTION OF CONTRACT, TORT OR OTHERWISE, ARISING FROM,
#  OUT OF OR IN CONNECTION WITH THE SOFTWARE OR THE USE OR OTHER DEALINGS IN
#  THE SOFTWARE.

require 'rubygems'
require 'thread'
if (!defined?(RUBY_ENGINE) || RUBY_ENGINE == "ruby") && RUBY_VERSION < "1.8.7"
	require 'fastthread'
end
require 'pathname'
require 'etc'
require 'fcntl'
require 'tempfile'
require 'phusion_passenger/exceptions'
if !defined?(RUBY_ENGINE) || RUBY_ENGINE == "ruby"
	require 'phusion_passenger/native_support'
end

module PhusionPassenger

# Utility functions.
module Utils
protected
	# Return the canonicalized version of +path+. This path is guaranteed to
	# to be "normal", i.e. it doesn't contain stuff like ".." or "/",
	# and it fully resolves symbolic links.
	#
	# Raises SystemCallError if something went wrong. Raises ArgumentError
	# if +path+ is nil. Raises InvalidPath if +path+ does not appear
	# to be a valid path.
	def canonicalize_path(path)
		raise ArgumentError, "The 'path' argument may not be nil" if path.nil?
		return Pathname.new(path).realpath.to_s
	rescue Errno::ENOENT => e
		raise InvalidAPath, e.message
	end
	
	# Assert that +app_root+ is a valid Ruby on Rails application root.
	# Raises InvalidPath if that is not the case.
	def assert_valid_app_root(app_root)
		assert_valid_directory(app_root)
		assert_valid_file("#{app_root}/config/environment.rb")
	end
	
	# Assert that +path+ is a directory. Raises +InvalidPath+ if it isn't.
	def assert_valid_directory(path)
		if !File.directory?(path)
			raise InvalidPath, "'#{path}' is not a valid directory."
		end
	end
	
	# Assert that +path+ is a file. Raises +InvalidPath+ if it isn't.
	def assert_valid_file(path)
		if !File.file?(path)
			raise InvalidPath, "'#{path}' is not a valid file."
		end
	end
	
	# Assert that +username+ is a valid username. Raises
	# ArgumentError if that is not the case.
	def assert_valid_username(username)
		# If username does not exist then getpwnam() will raise an ArgumentError.
		username && Etc.getpwnam(username)
	end
	
	# Assert that +groupname+ is a valid group name. Raises
	# ArgumentError if that is not the case.
	def assert_valid_groupname(groupname)
		# If groupname does not exist then getgrnam() will raise an ArgumentError.
		groupname && Etc.getgrnam(groupname)
	end
	
	def close_all_io_objects_for_fds(file_descriptors_to_leave_open)
		ObjectSpace.each_object(IO) do |io|
			begin
				if !file_descriptors_to_leave_open.include?(io.fileno) && !io.closed?
					io.close
				end
			rescue
			end
		end
	end
	
	def marshal_exception(exception)
		data = {
			:message => exception.message,
			:class => exception.class.to_s,
			:backtrace => exception.backtrace
		}
		if exception.is_a?(InitializationError)
			data[:is_initialization_error] = true
			if exception.child_exception
				data[:child_exception] = marshal_exception(exception.child_exception)
			end
		else
			begin
				data[:exception] = Marshal.dump(exception)
			rescue ArgumentError, TypeError
				e = UnknownError.new(exception.message, exception.class.to_s,
							exception.backtrace)
				data[:exception] = Marshal.dump(e)
			end
		end
		return Marshal.dump(data)
	end
	
	def unmarshal_exception(data)
		hash = Marshal.load(data)
		if hash[:is_initialization_error]
			if hash[:child_exception]
				child_exception = unmarshal_exception(hash[:child_exception])
			else
				child_exception = nil
			end
			
			case hash[:class]
			when AppInitError.to_s
				exception_class = AppInitError
			when FrameworkInitError.to_s
				exception_class = FrameworkInitError
			else
				exception_class = InitializationError
			end
			return exception_class.new(hash[:message], child_exception)
		else
			begin
				return Marshal.load(hash[:exception])
			rescue ArgumentError, TypeError
				return UnknownError.new(hash[:message], hash[:class], hash[:backtrace])
			end
		end
	end
	
	# Print the given exception, including the stack trace, to STDERR.
	#
	# +current_location+ is a string which describes where the code is
	# currently at. Usually the current class name will be enough.
	def print_exception(current_location, exception)
		if !exception.is_a?(SystemExit)
			STDERR.puts(exception.backtrace_string(current_location))
			STDERR.flush
		end
	end
	
	# Fork a new process and run the given block inside the child process, just like
	# fork(). Unlike fork(), this method is safe, i.e. there's no way for the child
	# process to escape the block. Any uncaught exceptions in the child process will
	# be printed to standard output, citing +current_location+ as the source.
	# Futhermore, the child process will exit by calling Kernel#exit!, thereby
	# bypassing any at_exit or ensure blocks.
	#
	# If +double_fork+ is true, then the child process will fork and immediately exit.
	# This technique can be used to avoid zombie processes, at the expense of not
	# being able to waitpid() the second child.
	def safe_fork(current_location = self.class, double_fork = false)
		pid = fork
		if pid.nil?
			begin
				if double_fork
					pid2 = fork
					if pid2.nil?
						yield
					end
				else
					yield
				end
			rescue Exception => e
				print_exception(current_location.to_s, e)
			ensure
				exit!
			end
		else
			if double_fork
				Process.waitpid(pid) rescue nil
				return pid
			else
				return pid
			end
		end
	end
	
	# Run the given block. A message will be sent through +channel+ (a
	# MessageChannel object), telling the remote side whether the block
	# raised an exception, called exit(), or succeeded.
	# Returns whether the block succeeded.
	# Exceptions are not propagated, except for SystemExit.
	def report_app_init_status(channel)
		begin
			old_global_stderr = $stderr
			old_stderr = STDERR
			stderr_output = ""
			tempfile = Tempfile.new('passenger-stderr')
			tempfile.unlink
			Object.send(:remove_const, 'STDERR') rescue nil
			Object.const_set('STDERR', tempfile)
			begin
				yield
			ensure
				Object.send(:remove_const, 'STDERR') rescue nil
				Object.const_set('STDERR', old_stderr)
				$stderr = old_global_stderr
				if tempfile
					tempfile.rewind
					stderr_output = tempfile.read
					tempfile.close rescue nil
				end
			end
			channel.write('success')
			return true
		rescue StandardError, ScriptError, NoMemoryError => e
			if ENV['TESTING_PASSENGER'] == '1'
				print_exception(self.class.to_s, e)
			end
			channel.write('exception')
			channel.write_scalar(marshal_exception(e))
			channel.write_scalar(stderr_output)
			return false
		rescue SystemExit => e
			channel.write('exit')
			channel.write_scalar(marshal_exception(e))
			channel.write_scalar(stderr_output)
			raise
		end
	end
	
	# Receive status information that was sent to +channel+ by
	# report_app_init_status. If an error occured according to the
	# received information, then an appropriate exception will be
	# raised.
	#
	# Raises:
	# - AppInitError
	# - IOError, SystemCallError, SocketError
	def unmarshal_and_raise_errors(channel, app_type = "rails")
		args = channel.read
		if args.nil?
			raise EOFError, "Unexpected end-of-file detected."
		end
		status = args[0]
		if status == 'exception'
			child_exception = unmarshal_exception(channel.read_scalar)
			stderr = channel.read_scalar
			#print_exception(self.class.to_s, child_exception)
			raise AppInitError.new(
				"Application '#{@app_root}' raised an exception: " <<
				"#{child_exception.class} (#{child_exception.message})",
				child_exception,
				app_type,
				stderr.empty? ? nil : stderr)
		elsif status == 'exit'
			child_exception = unmarshal_exception(channel.read_scalar)
			stderr = channel.read_scalar
			raise AppInitError.new("Application '#{@app_root}' exited during startup",
				child_exception, app_type, stderr.empty? ? nil : stderr)
		end
	end
	
	# Lower the current process's privilege to the owner of the given file.
	# No exceptions will be raised in the event that privilege lowering fails.
	def lower_privilege(filename, lowest_user = "nobody")
		stat = File.lstat(filename)
		begin
			if !switch_to_user(stat.uid)
				switch_to_user(lowest_user)
			end
		rescue Errno::EPERM
			# No problem if we were unable to switch user.
		end
	end

	def switch_to_user(user)
		begin
			if user.is_a?(String)
				pw = Etc.getpwnam(user)
				username = user
				uid = pw.uid
				gid = pw.gid
			else
				pw = Etc.getpwuid(user)
				username = pw.name
				uid = user
				gid = pw.gid
			end
		rescue
			return false
		end
		if uid == 0
			return false
		else
			# Some systems are broken. initgroups can fail because of
			# all kinds of stupid reasons. So we ignore any errors
			# raised by initgroups.
			begin
				Process.groups = Process.initgroups(username, gid)
			rescue
			end
			Process::Sys.setgid(gid)
			Process::Sys.setuid(uid)
			ENV['HOME'] = pw.dir
			return true
		end
	end
	
	def sanitize_spawn_options(options)
		defaults = {
			"lower_privilege" => true,
			"lowest_user"     => "nobody",
			"environment"     => "production",
			"app_type"        => "rails",
			"spawn_method"    => "smart-lv2",
			"framework_spawner_timeout" => -1,
			"app_spawner_timeout"       => -1
		}
		options = defaults.merge(options)
		options["lower_privilege"]           = options["lower_privilege"].to_s == "true"
		options["framework_spawner_timeout"] = options["framework_spawner_timeout"].to_i
		options["app_spawner_timeout"]       = options["app_spawner_timeout"].to_i
		return options
	end
	
	# Returns the directory in which to store Phusion Passenger-specific
	# temporary files. If +create+ is true, then this method creates the
	# directory if it doesn't exist.
	def passenger_tmpdir(create = true)
		dir = ENV['PHUSION_PASSENGER_TMP']
		if dir.nil? || dir.empty?
			dir = Dir.tmpdir
		end
		if create && !File.exist?(dir)
			system("mkdir", "-p", "-m", "u=rwxs,g=wx,o=wx", dir)
		end
		return dir
	end
end

end # module PhusionPassenger

class Exception
	def backtrace_string(current_location = nil)
		if current_location.nil?
			location = nil
		else
			location = "in #{current_location} "
		end
		return "*** Exception #{self.class} #{location}" <<
			"(#{self}) (process #{$$}):\n" <<
			"\tfrom " << backtrace.join("\n\tfrom ")
	end
end

class ConditionVariable
	# This is like ConditionVariable.wait(), but allows one to wait a maximum
	# amount of time. Returns true if this condition was signaled, false if a
	# timeout occurred.
	def timed_wait(mutex, secs)
		if secs > 100000000
			# NOTE: If one calls timeout() on FreeBSD 5 with an
			# argument of more than 100000000, then MRI will become
			# stuck in an infite loop, blocking all threads. It seems
			# that MRI uses select() to implement sleeping.
			# I think that a value of more than 100000000 overflows
			# select()'s data structures, causing it to behave incorrectly.
			# So we just make sure we can't sleep more than 100000000
			# seconds.
			secs = 100000000
		end
		if defined?(RUBY_ENGINE) && RUBY_ENGINE == "jruby"
			if secs > 0
				return wait(mutex, secs)
			else
				return wait(mutex)
			end
		else
			require 'timeout' unless defined?(Timeout)
			if secs > 0
				Timeout.timeout(secs) do
					wait(mutex)
				end
			else
				wait(mutex)
			end
			return true
		end
	rescue Timeout::Error
		return false
	end
	
	# This is like ConditionVariable.wait(), but allows one to wait a maximum
	# amount of time. Raises Timeout::Error if the timeout has elapsed.
	def timed_wait!(mutex, secs)
		require 'timeout' unless defined?(Timeout)
		if secs > 100000000
			# See the corresponding note for timed_wait().
			secs = 100000000
		end
		if defined?(RUBY_ENGINE) && RUBY_ENGINE == "jruby"
			if secs > 0
				if !wait(mutex, secs)
					raise Timeout::Error, "Timeout"
				end
			else
				wait(mutex)
			end
		else
			if secs > 0
				Timeout.timeout(secs) do
					wait(mutex)
				end
			else
				wait(mutex)
			end
		end
		return nil
	end
end

class IO
	if defined?(PhusionPassenger::NativeSupport)
		# Send an IO object (i.e. a file descriptor) over this IO channel.
		# This only works if this IO channel is a Unix socket.
		#
		# Raises SystemCallError if something went wrong.
		def send_io(io)
			PhusionPassenger::NativeSupport.send_fd(self.fileno, io.fileno)
		end
	
		# Receive an IO object (i.e. a file descriptor) from this IO channel.
		# This only works if this IO channel is a Unix socket.
		#
		# Raises SystemCallError if something went wrong.
		def recv_io
			return IO.new(PhusionPassenger::NativeSupport.recv_fd(self.fileno))
		end
	end
	
	def close_on_exec!
		if defined?(Fcntl::F_SETFD)
			fcntl(Fcntl::F_SETFD, Fcntl::FD_CLOEXEC)
		end
	end
end

module Signal
	# Like Signal.list, but only returns signals that we can actually trap.
	def self.list_trappable
		ruby_engine = defined?(RUBY_ENGINE) ? RUBY_ENGINE : "mri"
		case ruby_engine
		when "mri"
			if RUBY_VERSION >= '1.9.0'
				return Signal.list
			else
				result = Signal.list
				result.delete("ALRM")
				return result
			end
		when "jruby"
			result = Signal.list
			result.delete("QUIT")
			result.delete("ILL")
			result.delete("FPE")
			result.delete("KILL")
			result.delete("SEGV")
			result.delete("STOP")
			result.delete("USR1")
			return result
		else
			return Signal.list
		end
	end
end

# Ruby's implementation of UNIXSocket#recv_io and UNIXSocket#send_io
# are broken on 64-bit FreeBSD 7. So we override them with our own
# implementation.
if RUBY_PLATFORM =~ /freebsd/
	require 'socket'
	UNIXSocket.class_eval do
		def recv_io
			super
		end

		def send_io(io)
			super
		end
	end
end

module GC
	if !respond_to?(:copy_on_write_friendly?)
		# Checks whether the current Ruby interpreter's garbage
		# collector is copy-on-write friendly.
		def self.copy_on_write_friendly?
			return false
		end
	end
end<|MERGE_RESOLUTION|>--- conflicted
+++ resolved
@@ -1,9 +1,5 @@
 #  Phusion Passenger - http://www.modrails.com/
-<<<<<<< HEAD
 #  Copyright (c) 2008, 2009 Phusion
-=======
-#  Copyright (C) 2008, 2009  Phusion
->>>>>>> 4e57c4f2
 #
 #  "Phusion Passenger" is a trademark of Hongli Lai & Ninh Bui.
 #
