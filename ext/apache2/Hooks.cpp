/*
 *  Phusion Passenger - http://www.modrails.com/
 *  Copyright (c) 2010 Phusion
 *
 *  "Phusion Passenger" is a trademark of Hongli Lai & Ninh Bui.
 *
 *  Permission is hereby granted, free of charge, to any person obtaining a copy
 *  of this software and associated documentation files (the "Software"), to deal
 *  in the Software without restriction, including without limitation the rights
 *  to use, copy, modify, merge, publish, distribute, sublicense, and/or sell
 *  copies of the Software, and to permit persons to whom the Software is
 *  furnished to do so, subject to the following conditions:
 *
 *  The above copyright notice and this permission notice shall be included in
 *  all copies or substantial portions of the Software.
 *
 *  THE SOFTWARE IS PROVIDED "AS IS", WITHOUT WARRANTY OF ANY KIND, EXPRESS OR
 *  IMPLIED, INCLUDING BUT NOT LIMITED TO THE WARRANTIES OF MERCHANTABILITY,
 *  FITNESS FOR A PARTICULAR PURPOSE AND NONINFRINGEMENT. IN NO EVENT SHALL THE
 *  AUTHORS OR COPYRIGHT HOLDERS BE LIABLE FOR ANY CLAIM, DAMAGES OR OTHER
 *  LIABILITY, WHETHER IN AN ACTION OF CONTRACT, TORT OR OTHERWISE, ARISING FROM,
 *  OUT OF OR IN CONNECTION WITH THE SOFTWARE OR THE USE OR OTHER DEALINGS IN
 *  THE SOFTWARE.
 */

/*
 * This is the main source file which interfaces directly with Apache by
 * installing hooks. The code here can look a bit convoluted, but it'll make
 * more sense if you read:
 * http://httpd.apache.org/docs/2.2/developer/request.html
 *
 * Scroll all the way down to passenger_register_hooks to get an idea of
 * what we're hooking into and what we do in those hooks. There are many
 * hooks but the gist is implemented in just two methods: prepareRequest()
 * and handleRequest(). Most hooks exist for implementing compatibility
 * with other Apache modules. These hooks create an environment in which
 * prepareRequest() and handleRequest() can be comfortably run.
 */

#include <boost/thread.hpp>

#include <sys/time.h>
#include <sys/resource.h>
#include <exception>
#include <cstdio>
#include <unistd.h>

#include <oxt/macros.hpp>
#include "Hooks.h"
#include "Bucket.h"
#include "Configuration.hpp"
#include "Utils.h"
#include "Utils/IOUtils.h"
#include "Utils/Timer.h"
#include "Logging.h"
#include "AgentsStarter.hpp"
#include "DirectoryMapper.h"
#include "Constants.h"

/* The Apache/APR headers *must* come after the Boost headers, otherwise
 * compilation will fail on OpenBSD.
 */
#include <ap_config.h>
#include <ap_release.h>
#include <httpd.h>
#include <http_config.h>
#include <http_core.h>
#include <http_request.h>
#include <http_protocol.h>
#include <http_log.h>
#include <util_script.h>
#include <apr_pools.h>
#include <apr_strings.h>
#include <apr_lib.h>
#include <unixd.h>

using namespace std;
using namespace Passenger;

extern "C" module AP_MODULE_DECLARE_DATA passenger_module;


/**
 * If the HTTP client sends POST data larger than this value (in bytes),
 * then the POST data will be fully buffered into a temporary file, before
 * allocating a Ruby web application session.
 * File uploads smaller than this are buffered into memory instead.
 */
#define LARGE_UPLOAD_THRESHOLD 1024 * 8


#if HTTP_VERSION(AP_SERVER_MAJORVERSION_NUMBER, AP_SERVER_MINORVERSION_NUMBER) > 2002
	// Apache > 2.2.x
	#define AP_GET_SERVER_VERSION_DEPRECATED
#elif HTTP_VERSION(AP_SERVER_MAJORVERSION_NUMBER, AP_SERVER_MINORVERSION_NUMBER) == 2002
	// Apache == 2.2.x
	#if AP_SERVER_PATCHLEVEL_NUMBER >= 14
		#define AP_GET_SERVER_VERSION_DEPRECATED
	#endif
#endif


/**
 * Apache hook functions, wrapped in a class.
 *
 * @ingroup Core
 */
class Hooks {
private:
	class ErrorReport {
	public:
		virtual ~ErrorReport() { }
		virtual int report(request_rec *r) = 0;
	};
	
	class ReportFileSystemError: public ErrorReport {
	private:
		FileSystemException e;
	
	public:
		ReportFileSystemError(const FileSystemException &ex): e(ex) { }
		
		int report(request_rec *r) {
			r->status = 500;
			ap_set_content_type(r, "text/html; charset=UTF-8");
			ap_rputs("<h1>Passenger error #2</h1>\n", r);
			ap_rputs("An error occurred while trying to access '", r);
			ap_rputs(ap_escape_html(r->pool, e.filename().c_str()), r);
			ap_rputs("': ", r);
			ap_rputs(ap_escape_html(r->pool, e.what()), r);
			if (e.code() == EACCES || e.code() == EPERM) {
				ap_rputs("<p>", r);
				ap_rputs("Apache doesn't have read permissions to that file. ", r);
				ap_rputs("Please fix the relevant file permissions.", r);
				ap_rputs("</p>", r);
			}
			P_ERROR("A filesystem exception occured.\n" <<
				"  Message: " << e.what() << "\n" <<
				"  Backtrace:\n" << e.backtrace());
			return OK;
		}
	};
	
	struct RequestNote {
		DirectoryMapper mapper;
		DirConfig *config;
		ErrorReport *errorReport;
		
		const char *handlerBeforeModRewrite;
		char *filenameBeforeModRewrite;
		apr_filetype_e oldFileType;
		const char *handlerBeforeModAutoIndex;
		
		RequestNote(const DirectoryMapper &m, DirConfig *c)
			: mapper(m),
			  config(c)
		{
			errorReport      = NULL;
			handlerBeforeModRewrite   = NULL;
			filenameBeforeModRewrite  = NULL;
			oldFileType               = APR_NOFILE;
			handlerBeforeModAutoIndex = NULL;
		}
		
		~RequestNote() {
			delete errorReport;
		}
		
		static apr_status_t cleanup(void *p) {
			delete (RequestNote *) p;
			return APR_SUCCESS;
		}
	};
	
	enum Threeway { YES, NO, UNKNOWN };

	Threeway m_hasModRewrite, m_hasModDir, m_hasModAutoIndex, m_hasModXsendfile;
	CachedFileStat cstat;
	AgentsStarter agentsStarter;
	
	inline DirConfig *getDirConfig(request_rec *r) {
		return (DirConfig *) ap_get_module_config(r->per_dir_config, &passenger_module);
	}
	
	/**
	 * The existance of a request note means that the handler should be run.
	 */
	inline RequestNote *getRequestNote(request_rec *r) {
		// The union is needed in order to be compliant with
		// C99/C++'s strict aliasing rules.
		// http://cellperformance.beyond3d.com/articles/2006/06/understanding-strict-aliasing.html
		union {
			RequestNote *note;
			void *pointer;
		} u;
		u.note = 0;
		apr_pool_userdata_get(&u.pointer, "Phusion Passenger", r->pool);
		return u.note;
	}
	
	/**
	 * Connect to the helper agent. If it looks like the helper agent crashed,
	 * wait and retry for a short period of time until the helper agent has been
	 * restarted.
	 */
	FileDescriptor connectToHelperAgent() {
		TRACE_POINT();
		FileDescriptor conn;
		
		try {
			conn = connectToUnixServer(agentsStarter.getRequestSocketFilename());
			writeExact(conn, agentsStarter.getRequestSocketPassword());
		} catch (const SystemException &e) {
			if (e.code() == EPIPE || e.code() == ECONNREFUSED || e.code() == ENOENT) {
				UPDATE_TRACE_POINT();
				bool connected = false;
				
				// Maybe the helper agent crashed. First wait 50 ms.
				usleep(50000);
				
				// Then try to reconnect to the helper agent for the
				// next 5 seconds.
				time_t deadline = time(NULL) + 5;
				while (!connected && time(NULL) < deadline) {
					try {
						conn = connectToUnixServer(agentsStarter.getRequestSocketFilename());
						writeExact(conn, agentsStarter.getRequestSocketPassword());
						connected = true;
					} catch (const SystemException &e) {
						if (e.code() == EPIPE || e.code() == ECONNREFUSED || e.code() == ENOENT) {
							// Looks like the helper agent hasn't been
							// restarted yet. Wait between 20 and 100 ms.
							usleep(20000 + rand() % 80000);
							// Don't care about thread-safety of rand()
						} else {
							throw;
						}
					}
				}
				
				if (!connected) {
					UPDATE_TRACE_POINT();
					throw IOException("Cannot connect to the helper agent");
				}
			} else {
				throw;
			}
		}
		return conn;
	}
	
	bool hasModRewrite() {
		if (m_hasModRewrite == UNKNOWN) {
			if (ap_find_linked_module("mod_rewrite.c")) {
				m_hasModRewrite = YES;
			} else {
				m_hasModRewrite = NO;
			}
		}
		return m_hasModRewrite == YES;
	}
	
	bool hasModDir() {
		if (m_hasModDir == UNKNOWN) {
			if (ap_find_linked_module("mod_dir.c")) {
				m_hasModDir = YES;
			} else {
				m_hasModDir = NO;
			}
		}
		return m_hasModDir == YES;
	}
	
	bool hasModAutoIndex() {
		if (m_hasModAutoIndex == UNKNOWN) {
			if (ap_find_linked_module("mod_autoindex.c")) {
				m_hasModAutoIndex = YES;
			} else {
				m_hasModAutoIndex = NO;
			}
		}
		return m_hasModAutoIndex == YES;
	}
	
	bool hasModXsendfile() {
		if (m_hasModXsendfile == UNKNOWN) {
			if (ap_find_linked_module("mod_xsendfile.c")) {
				m_hasModXsendfile = YES;
			} else {
				m_hasModXsendfile = NO;
			}
		}
		return m_hasModXsendfile == YES;
	}
	
	int reportDocumentRootDeterminationError(request_rec *r) {
		ap_set_content_type(r, "text/html; charset=UTF-8");
		ap_rputs("<h1>Passenger error #1</h1>\n", r);
		ap_rputs("Cannot determine the document root for the current request.", r);
		return OK;
	}
	
	int reportBusyException(request_rec *r) {
		ap_custom_response(r, HTTP_SERVICE_UNAVAILABLE,
			"This website is too busy right now.  Please try again later.");
		return HTTP_SERVICE_UNAVAILABLE;
	}
	
	/**
	 * Gather some information about the request and do some preparations.
	 *
	 * This method will determine whether the Phusion Passenger handler method
	 * should be run for this request, through the following checks:
	 * (B) There is a backend application defined for this URI.
	 * (C) r->filename already exists, meaning that this URI already maps to an existing file.
	 * (D) There is a page cache file for this URI.
	 *
	 * - If B is not true, or if C is true, then the handler shouldn't be run.
	 * - If D is true, then we first transform r->filename to the page cache file's
	 *   filename, and then we let Apache serve it statically. The Phusion Passenger
	 *   handler shouldn't be run.
	 * - If D is not true, then the handler should be run.
	 *
	 * @pre config->isEnabled()
	 * @param coreModuleWillBeRun Whether the core.c map_to_storage hook might be called after this.
	 * @return Whether the Phusion Passenger handler hook method should be run.
	 *         When true, this method will save a request note object so that future hooks
	 *         can store request-specific information.
	 */
	bool prepareRequest(request_rec *r, DirConfig *config, const char *filename, bool coreModuleWillBeRun = false) {
		TRACE_POINT();
		
		DirectoryMapper mapper(r, config, &cstat, config->getStatThrottleRate());
		try {
			if (mapper.getBaseURI() == NULL) {
				// (B) is not true.
				return false;
			}
		} catch (const FileSystemException &e) {
			/* DirectoryMapper tried to examine the filesystem in order
			 * to autodetect the application type (e.g. by checking whether
			 * environment.rb exists. But something went wrong, probably
			 * because of a permission problem. This usually
			 * means that the user is trying to deploy an application, but
			 * set the wrong permissions on the relevant folders.
			 * Later, in the handler hook, we inform the user about this
			 * problem so that he can either disable Phusion Passenger's
			 * autodetection routines, or fix the permissions.
			 *
			 * If it's not a permission problem then we'll disable
			 * Phusion Passenger for the rest of the request.
			 */
			if (e.code() == EACCES || e.code() == EPERM) {
				auto_ptr<RequestNote> note(new RequestNote(mapper, config));
				note->errorReport = new ReportFileSystemError(e);
				apr_pool_userdata_set(note.release(), "Phusion Passenger",
					RequestNote::cleanup, r->pool);
				return true;
			} else {
				return false;
			}
		}
		
		// (B) is true.
		
		try {
			FileType fileType = getFileType(filename);
			if (fileType == FT_REGULAR) {
				// (C) is true.
				return false;
			}
			
			// (C) is not true. Check whether (D) is true.
			char *pageCacheFile;
			/* Only GET requests may hit the page cache. This is
			 * important because of REST conventions, e.g.
			 * 'POST /foo' maps to 'FooController#create',
			 * while 'GET /foo' maps to 'FooController#index'.
			 * We wouldn't want our page caching support to interfere
			 * with that.
			 */
			if (r->method_number == M_GET) {
				if (fileType == FT_DIRECTORY) {
					size_t len;
					
					len = strlen(filename);
					if (len > 0 && filename[len - 1] == '/') {
						pageCacheFile = apr_pstrcat(r->pool, filename,
							"index.html", NULL);
					} else {
						pageCacheFile = apr_pstrcat(r->pool, filename,
							".html", NULL);
					}
				} else {
					pageCacheFile = apr_pstrcat(r->pool, filename,
						".html", NULL);
				}
				if (!fileExists(pageCacheFile)) {
					pageCacheFile = NULL;
				}
			} else {
				pageCacheFile = NULL;
			}
			if (pageCacheFile != NULL) {
				// (D) is true.
				r->filename = pageCacheFile;
				r->canonical_filename = pageCacheFile;
				if (!coreModuleWillBeRun) {
					r->finfo.filetype = APR_NOFILE;
					ap_set_content_type(r, "text/html");
					ap_directory_walk(r);
					ap_file_walk(r);
				}
				return false;
			} else {
				// (D) is not true.
				RequestNote *note = new RequestNote(mapper, config);
				apr_pool_userdata_set(note, "Phusion Passenger",
					RequestNote::cleanup, r->pool);
				return true;
			}
		} catch (const FileSystemException &e) {
			/* Something went wrong while accessing the directory in which
			 * r->filename lives. We already know that this URI belongs to
			 * a backend application, so this error probably means that the
			 * user set the wrong permissions for his 'public' folder. We
			 * don't let the handler hook run so that Apache can decide how
			 * to display the error.
			 */
			return false;
		}
	}
	
	/**
	 * Most of the high-level logic for forwarding a request to a backend application
	 * is contained in this method.
	 */
	int handleRequest(request_rec *r) {
		/********** Step 1: preparation work **********/
		
		/* Check whether an error occured in prepareRequest() that should be reported
		 * to the browser.
		 */
		
		RequestNote *note = getRequestNote(r);
		if (note == NULL) {
			return DECLINED;
		} else if (note->errorReport != NULL) {
			/* Did an error occur in any of the previous hook methods during
			 * this request? If so, show the error and stop here.
			 */
			return note->errorReport->report(r);
		} else if (r->handler != NULL && strcmp(r->handler, "redirect-handler") == 0) {
			// mod_rewrite is at work.
			return DECLINED;
		}
		
		TRACE_POINT();
		DirConfig *config = note->config;
		DirectoryMapper &mapper = note->mapper;
		string publicDirectory, appRoot;
		
		try {
			publicDirectory = mapper.getPublicDirectory();
			if (publicDirectory.empty()) {
				return reportDocumentRootDeterminationError(r);
			}
			appRoot = config->getAppRoot(publicDirectory.c_str());
		} catch (const FileSystemException &e) {
			/* The application root cannot be determined. This could
			 * happen if, for example, the user specified 'RailsBaseURI /foo'
			 * while there is no filesystem entry called "foo" in the virtual
			 * host's document root.
			 */
			return ReportFileSystemError(e).report(r);
		}
		
		
		UPDATE_TRACE_POINT();
		try {
			/********** Step 2: handle HTTP upload data, if any **********/
			
			int httpStatus = ap_setup_client_block(r, REQUEST_CHUNKED_DECHUNK);
	    		if (httpStatus != OK) {
				return httpStatus;
			}
			
			this_thread::disable_interruption di;
			this_thread::disable_syscall_interruption dsi;
			bool expectingUploadData;
			string uploadDataMemory;
			shared_ptr<BufferedUpload> uploadDataFile;
			const char *contentLength;
			
			expectingUploadData = ap_should_client_block(r);
			contentLength = lookupHeader(r, "Content-Length");
			
			/* If the HTTP upload data is larger than a threshold, or if the HTTP
			 * client sent HTTP upload data using the "chunked" transfer encoding
			 * (which implies Content-Length == NULL), then buffer the upload
			 * data into a tempfile. Otherwise, buffer it into memory.
			 *
			 * We never forward the data directly to the backend process because
			 * the HTTP client might block indefinitely until it's done uploading.
			 * This would quickly exhaust the application pool.
			 */
			if (expectingUploadData) {
				if (contentLength == NULL || atol(contentLength) > LARGE_UPLOAD_THRESHOLD) {
					uploadDataFile = receiveRequestBody(r);
				} else {
					receiveRequestBody(r, contentLength, uploadDataMemory);
				}
			}
			
			if (expectingUploadData) {
				/* We'll set the Content-Length header to the length of the
				 * received upload data. Rails requires this header for its
				 * HTTP upload data multipart parsing process.
				 * There are two reasons why we don't rely on the Content-Length
				 * header as sent by the client:
				 * - The client doesn't always send Content-Length, e.g. in case
				 *   of "chunked" transfer encoding.
				 * - mod_deflate input compression can make it so that the
				 *   amount of upload we receive doesn't match Content-Length:
				 *   http://httpd.apache.org/docs/2.0/mod/mod_deflate.html#enable
				 */
				if (uploadDataFile != NULL) {
					apr_table_set(r->headers_in, "Content-Length",
						toString(ftell(uploadDataFile->handle)).c_str());
				} else {
					apr_table_set(r->headers_in, "Content-Length",
						toString(uploadDataMemory.size()).c_str());
				}
			}
			
			
			/********** Step 3: forwarding the request and request body
			                    to the HelperAgent **********/
			
			vector<StaticString> requestData;
			string headerData;
			unsigned int size;
			char sizeString[16];
			int ret;
			
			requestData.reserve(3);
			headerData.reserve(1024 * 2);
			requestData.push_back(StaticString());
			size = constructHeaders(r, config, requestData, mapper, appRoot, headerData);
			requestData.push_back(",");
			
			ret = snprintf(sizeString, sizeof(sizeString) - 1, "%u:", size);
			sizeString[ret] = '\0';
			requestData[0] = StaticString(sizeString, ret);
			
			if (expectingUploadData && uploadDataFile == NULL) {
				requestData.push_back(uploadDataMemory);
			}
			
			FileDescriptor conn = connectToHelperAgent();
			gatheredWrite(conn, &requestData[0], requestData.size());
			
			if (expectingUploadData && uploadDataFile != NULL) {
				sendRequestBody(conn, uploadDataFile);
				uploadDataFile.reset();
			}
			
			do {
				ret = shutdown(conn, SHUT_WR);
			} while (ret == -1 && errno == EINTR);
			if (ret == -1 && errno != ENOTCONN) {
				// FreeBSD has a kernel bug which causes shutdown()
				// to harmlessly return ENOTCONN sometimes. See comment
				// in safelyClose().
				int e = errno;
				throw SystemException("Cannot shutdown(SHUT_WR) HelperAgent connection", e);
			}
			

			/********** Step 4: forwarding the response from the backend
			                    process back to the HTTP client **********/
			
			UPDATE_TRACE_POINT();
			apr_bucket_brigade *bb;
			apr_bucket *b;
			PassengerBucketStatePtr bucketState;
			
			/* Setup the bucket brigade. */
			bb = apr_brigade_create(r->connection->pool, r->connection->bucket_alloc);
<<<<<<< HEAD
=======
			b = passenger_bucket_create(session, bucketState, r->connection->bucket_alloc, config->getBufferResponse());
			
			/* The bucket (b) still has a reference to the session, so the reset()
			 * call here is guaranteed not to throw any exceptions.
			 */
			backendPid = session->getPid();
			session.reset();
>>>>>>> 802b5a61
			
			bucketState = make_shared<PassengerBucketState>(conn);
			b = passenger_bucket_create(bucketState, r->connection->bucket_alloc);
			APR_BRIGADE_INSERT_TAIL(bb, b);
			
			b = apr_bucket_eos_create(r->connection->bucket_alloc);
			APR_BRIGADE_INSERT_TAIL(bb, b);

			/* Now read the HTTP response header, parse it and fill relevant
			 * information in our request_rec structure.
			 */
			
			/* I know the required size for backendData because I read
			 * util_script.c's source. :-(
			 */
			char backendData[MAX_STRING_LEN];
			Timer timer;
			int result = ap_scan_script_header_err_brigade(r, bb, backendData);
			
			if (result == OK) {
				// The API documentation for ap_scan_script_err_brigade() says it
				// returns HTTP_OK on success, but it actually returns OK.
				
				/* We were able to parse the HTTP response header sent by the
				 * backend process! Proceed with passing the bucket brigade,
				 * for forwarding the response body to the HTTP client.
				 */
				
				/* Manually set the Status header because
				 * ap_scan_script_header_err_brigade() filters it
				 * out. Some broken HTTP clients depend on the
				 * Status header for retrieving the HTTP status.
				 */
				if (!r->status_line || *r->status_line == '\0') {
					r->status_line = apr_psprintf(r->pool,
						"%d Unknown Status",
						r->status);
				}
				apr_table_setn(r->headers_out, "Status", r->status_line);
				
				//bool xsendfile = hasModXsendfile() &&
				//	apr_table_get(r->err_headers_out, "X-Sendfile");
				
				UPDATE_TRACE_POINT();
				ap_pass_brigade(r->output_filters, bb);
				
				/*
				if (r->connection->aborted) {
					P_WARN("Either the vistor clicked on the 'Stop' button in the "
						"web browser, or the visitor's connection has stalled "
						"and couldn't receive the data that Apache is sending "
						"to it. As a result, you will probably see a 'Broken Pipe' "
						"error in this log file. Please ignore it, "
						"this is normal. You might also want to increase Apache's "
						"TimeOut configuration option if you experience this "
						"problem often.");
				} else if (!bucketState->completed && !xsendfile) {
					// mod_xsendfile drops the entire output bucket so
					// suppress this message when mod_xsendfile is active.
					P_WARN("Apache stopped forwarding the backend's response, "
						"even though the HTTP client did not close the "
						"connection. Is this an Apache bug?");
				}
				*/
				
				return OK;
			} else if (backendData[0] == '\0') {
				/* if ((long long) timer.elapsed() >= r->server->timeout / 1000) {
					// Looks like an I/O timeout.
					P_ERROR("No data received from " <<
						"the backend application (process " <<
						backendPid << ") within " <<
						(r->server->timeout / 1000) << " msec. Either " <<
						"the backend application is frozen, or " <<
						"your TimeOut value of " <<
						(r->server->timeout / 1000000) <<
						" seconds is too low. Please check " <<
						"whether your application is frozen, or " <<
						"increase the value of the TimeOut " <<
						"configuration directive.");
				} else {
					P_ERROR("The backend application (process " <<
						backendPid << ") did not send a valid " <<
						"HTTP response; instead, it sent nothing " <<
						"at all. It is possible that it has crashed; " <<
						"please check whether there are crashing " <<
						"bugs in this application.");
				} */
				apr_table_setn(r->err_headers_out, "Status", "500 Internal Server Error");
				return HTTP_INTERNAL_SERVER_ERROR;
			} else {
				/* if ((long long) timer.elapsed() >= r->server->timeout / 1000) {
					// Looks like an I/O timeout.
					P_ERROR("The backend application (process " <<
						backendPid << ") hasn't sent a valid " <<
						"HTTP response within " <<
						(r->server->timeout / 1000) << " msec. Either " <<
						"the backend application froze while " <<
						"sending a response, or " <<
						"your TimeOut value of " <<
						(r->server->timeout / 1000000) <<
						" seconds is too low. Please check " <<
						"whether the application is frozen, or " <<
						"increase the value of the TimeOut " <<
						"configuration directive. The application " <<
						"has sent this data so far: [" <<
						backendData << "]");
				} else {
					P_ERROR("The backend application (process " <<
						backendPid << ") didn't send a valid " <<
						"HTTP response. It might have crashed " <<
						"during the middle of sending an HTTP " <<
						"response, so please check whether there " <<
						"are crashing problems in your application. " <<
						"This is the data that it sent: [" <<
						backendData << "]");
				} */
				apr_table_setn(r->err_headers_out, "Status", "500 Internal Server Error");
				return HTTP_INTERNAL_SERVER_ERROR;
			}
			
		} catch (const thread_interrupted &e) {
			P_TRACE(3, "A system call was interrupted during an HTTP request. Apache "
				"is probably restarting or shutting down. Backtrace:\n" <<
				e.backtrace());
			return HTTP_INTERNAL_SERVER_ERROR;
			
		} catch (const tracable_exception &e) {
			P_ERROR("Unexpected error in mod_passenger: " <<
				e.what() << "\n" << "  Backtrace:\n" << e.backtrace());
			return HTTP_INTERNAL_SERVER_ERROR;
		
		} catch (const std::exception &e) {
			P_ERROR("Unexpected error in mod_passenger: " <<
				e.what() << "\n" << "  Backtrace: not available");
			return HTTP_INTERNAL_SERVER_ERROR;
		}
	}
	
	unsigned int
	escapeUri(unsigned char *dst, const unsigned char *src, size_t size) {
		static const char hex[] = "0123456789abcdef";
			           /* " ", "#", "%", "?", %00-%1F, %7F-%FF */
		static uint32_t escape[] = {
		       0xffffffff, /* 1111 1111 1111 1111  1111 1111 1111 1111 */

		                   /* ?>=< ;:98 7654 3210  /.-, +*)( '&%$ #"!  */
		       0x80000029, /* 1000 0000 0000 0000  0000 0000 0010 1001 */

		                   /* _^]\ [ZYX WVUT SRQP  ONML KJIH GFED CBA@ */
		       0x00000000, /* 0000 0000 0000 0000  0000 0000 0000 0000 */

		                   /*  ~}| {zyx wvut srqp  onml kjih gfed cba` */
		       0x80000000, /* 1000 0000 0000 0000  0000 0000 0000 0000 */

		       0xffffffff, /* 1111 1111 1111 1111  1111 1111 1111 1111 */
		       0xffffffff, /* 1111 1111 1111 1111  1111 1111 1111 1111 */
		       0xffffffff, /* 1111 1111 1111 1111  1111 1111 1111 1111 */
		       0xffffffff  /* 1111 1111 1111 1111  1111 1111 1111 1111 */
		};
		
		if (dst == NULL) {
			/* find the number of the characters to be escaped */
			unsigned int n = 0;
			while (size > 0) {
				if (escape[*src >> 5] & (1 << (*src & 0x1f))) {
					n++;
				}
				src++;
				size--;
			}
			return n;
		}
		
		while (size > 0) {
			if (escape[*src >> 5] & (1 << (*src & 0x1f))) {
				*dst++ = '%';
				*dst++ = hex[*src >> 4];
				*dst++ = hex[*src & 0xf];
				src++;
			} else {
				*dst++ = *src++;
			}
			size--;
		}
		return 0;
	}
	
	/**
	 * Convert an HTTP header name to a CGI environment name.
	 */
	char *httpToEnv(apr_pool_t *p, const char *headerName) {
		char *result  = apr_pstrcat(p, "HTTP_", headerName, NULL);
		char *current = result + sizeof("HTTP_") - 1;
		
		while (*current != '\0') {
			if (*current == '-') {
				*current = '_';
			} else {
				*current = apr_toupper(*current);
			}
			current++;
		}
		
		return result;
	}
	
	const char *lookupInTable(apr_table_t *table, const char *name) {
		const apr_array_header_t *headers = apr_table_elts(table);
		apr_table_entry_t *elements = (apr_table_entry_t *) headers->elts;
		
		for (int i = 0; i < headers->nelts; i++) {
			if (elements[i].key != NULL && strcasecmp(elements[i].key, name) == 0) {
				return elements[i].val;
			}
		}
		return NULL;
	}
	
	const char *lookupHeader(request_rec *r, const char *name) {
		return lookupInTable(r->headers_in, name);
	}
	
	const char *lookupEnv(request_rec *r, const char *name) {
		return lookupInTable(r->subprocess_env, name);
	}
	
	void addHeader(string &headers, const char *name, const char *value) {
		if (name != NULL && value != NULL) {
			headers.append(name);
			headers.append(1, '\0');
			headers.append(value);
			headers.append(1, '\0');
		}
	}
	
	void addHeader(string &headers, const char *name, const StaticString &value) {
		if (name != NULL) {
			headers.append(name);
			headers.append(1, '\0');
			headers.append(value.c_str(), value.size());
			headers.append(1, '\0');
		}
	}
	
	unsigned int constructHeaders(request_rec *r, DirConfig *config,
		vector<StaticString> &requestData, DirectoryMapper &mapper, const string &appRoot,
		string &output)
	{
		const char *baseURI = mapper.getBaseURI();
		
		/*
		 * Apache unescapes URI's before passing them to Phusion Passenger,
		 * but backend processes expect the escaped version.
		 * http://code.google.com/p/phusion-passenger/issues/detail?id=404
		 */
		size_t uriLen = strlen(r->uri);
		unsigned int escaped = escapeUri(NULL, (const unsigned char *) r->uri, uriLen);
		char escapedUri[uriLen + 2 * escaped + 1];
		escapeUri((unsigned char *) escapedUri, (const unsigned char *) r->uri, uriLen);
		escapedUri[uriLen + 2 * escaped] = '\0';
		
		
		// Set standard CGI variables.
		#ifdef AP_GET_SERVER_VERSION_DEPRECATED
			addHeader(output, "SERVER_SOFTWARE", ap_get_server_banner());
		#else
			addHeader(output, "SERVER_SOFTWARE", ap_get_server_version());
		#endif
		addHeader(output, "SERVER_PROTOCOL", r->protocol);
		addHeader(output, "SERVER_NAME",     ap_get_server_name(r));
		addHeader(output, "SERVER_ADMIN",    r->server->server_admin);
		addHeader(output, "SERVER_ADDR",     r->connection->local_ip);
		addHeader(output, "SERVER_PORT",     apr_psprintf(r->pool, "%u", ap_get_server_port(r)));
		addHeader(output, "REMOTE_ADDR",     r->connection->remote_ip);
		addHeader(output, "REMOTE_PORT",     apr_psprintf(r->pool, "%d", r->connection->remote_addr->port));
		addHeader(output, "REMOTE_USER",     r->user);
		addHeader(output, "REQUEST_METHOD",  r->method);
		addHeader(output, "QUERY_STRING",    r->args ? r->args : "");
		addHeader(output, "HTTPS",           lookupEnv(r, "HTTPS"));
		addHeader(output, "CONTENT_TYPE",    lookupHeader(r, "Content-type"));
		addHeader(output, "DOCUMENT_ROOT",   ap_document_root(r));
		
		if (config->allowsEncodedSlashes()) {
			/*
			 * Apache decodes encoded slashes in r->uri, so we must use r->unparsed_uri
			 * if we are to support encoded slashes. However mod_rewrite doesn't change
			 * r->unparsed_uri, so the user must make a choice between mod_rewrite
			 * support or encoded slashes support. Sucks. :-(
			 *
			 * http://code.google.com/p/phusion-passenger/issues/detail?id=113
			 * http://code.google.com/p/phusion-passenger/issues/detail?id=230
			 */
			addHeader(output, "REQUEST_URI", r->unparsed_uri);
		} else {
			const char *request_uri;
			if (r->args != NULL) {
				request_uri = apr_pstrcat(r->pool, escapedUri, "?", r->args, NULL);
			} else {
				request_uri = escapedUri;
			}
			addHeader(output, "REQUEST_URI", request_uri);
		}
		
		if (strcmp(baseURI, "/") == 0) {
			addHeader(output, "SCRIPT_NAME", "");
			addHeader(output, "PATH_INFO", escapedUri);
		} else {
			addHeader(output, "SCRIPT_NAME", baseURI);
			addHeader(output, "PATH_INFO", escapedUri + strlen(baseURI));
		}
		
		// Set HTTP headers.
		const apr_array_header_t *hdrs_arr;
		apr_table_entry_t *hdrs;
		int i;
		
		hdrs_arr = apr_table_elts(r->headers_in);
		hdrs = (apr_table_entry_t *) hdrs_arr->elts;
		for (i = 0; i < hdrs_arr->nelts; ++i) {
			if (hdrs[i].key) {
				addHeader(output, httpToEnv(r->pool, hdrs[i].key), hdrs[i].val);
			}
		}
		
		// Add other environment variables.
		const apr_array_header_t *env_arr;
		apr_table_entry_t *env;
		
		env_arr = apr_table_elts(r->subprocess_env);
		env = (apr_table_entry_t*) env_arr->elts;
		for (i = 0; i < env_arr->nelts; ++i) {
			addHeader(output, env[i].key, env[i].val);
		}
		
		// Phusion Passenger options.
		addHeader(output, "PASSENGER_STATUS_LINE", "false");
		addHeader(output, "PASSENGER_APP_ROOT", appRoot);
		addHeader(output, "PASSENGER_APP_GROUP_NAME", config->getAppGroupName(appRoot));
		addHeader(output, "PASSENGER_USE_GLOBAL_QUEUE",
			config->usingGlobalQueue() ? "true" : "false");
		addHeader(output, "PASSENGER_ENVIRONMENT", config->getEnvironment());
		addHeader(output, "PASSENGER_SPAWN_METHOD", config->getSpawnMethodString());
		addHeader(output, "PASSENGER_USER", config->getUser());
		addHeader(output, "PASSENGER_GROUP", config->getGroup());
		addHeader(output, "PASSENGER_APP_TYPE", mapper.getApplicationTypeString());
		addHeader(output, "PASSENGER_MIN_INSTANCES",
			apr_psprintf(r->pool, "%ld", config->getMinInstances()));
		addHeader(output, "PASSENGER_FRAMEWORK_SPAWNER_IDLE_TIME",
			apr_psprintf(r->pool, "%ld", config->frameworkSpawnerTimeout));
		addHeader(output, "PASSENGER_APP_SPAWNER_IDLE_TIME",
			apr_psprintf(r->pool, "%ld", config->appSpawnerTimeout));
		addHeader(output, "PASSENGER_DEBUGGER", "false");
		addHeader(output, "PASSENGER_SHOW_VERSION_IN_HEADER", "true");
		addHeader(output, "PASSENGER_MAX_REQUESTS",
			apr_psprintf(r->pool, "%ld", config->getMaxRequests()));
		addHeader(output, "PASSENGER_STAT_THROTTLE_RATE",
			apr_psprintf(r->pool, "%ld", config->getStatThrottleRate()));
		addHeader(output, "PASSENGER_RESTART_DIR", config->getRestartDir());
		addHeader(output, "PASSENGER_FRIENDLY_ERROR_PAGES",
			config->showFriendlyErrorPages() ? "true" : "false");
		if (config->useUnionStation() && !config->unionStationKey.empty()) {
			addHeader(output, "UNION_STATION_SUPPORT", "true");
			addHeader(output, "PASSENGER_UNION_STATION_KEY", config->unionStationKey);
			if (!config->unionStationFilters.empty()) {
				addHeader(output, "UNION_STATION_FILTERS",
					config->getUnionStationFilterString());
			}
		}
		
		/*********************/
		/*********************/
		
		requestData.push_back(output);
		return output.size();
	}
	
	void throwUploadBufferingException(request_rec *r, int code) {
		DirConfig *config = getDirConfig(r);
		string message("An error occured while "
			"buffering HTTP upload data to "
			"a temporary file in ");
		ServerInstanceDir::GenerationPtr generation = agentsStarter.getGeneration();
		message.append(config->getUploadBufferDir(generation));
		
		switch (code) {
		case ENOSPC:
			message.append(". Disk directory doesn't have enough disk space, "
				"so please make sure that it has "
				"enough disk space for buffering file uploads, "
				"or set the 'PassengerUploadBufferDir' directive "
				"to a directory that has enough disk space.");
			throw RuntimeException(message);
			break;
		case EDQUOT:
			message.append(". The current Apache worker process (which is "
				"running as ");
			message.append(getProcessUsername());
			message.append(") cannot write to this directory because of "
				"disk quota limits. Please make sure that the volume "
				"that this directory resides on has enough disk space "
				"quota for the Apache worker process, or set the "
				"'PassengerUploadBufferDir' directive to a different "
				"directory that has enough disk space quota.");
			throw RuntimeException(message);
			break;
		case ENOENT:
			message.append(". This directory doesn't exist, so please make "
				"sure that this directory exists, or set the "
				"'PassengerUploadBufferDir' directive to a "
				"directory that exists and can be written to.");
			throw RuntimeException(message);
			break;
		case EACCES:
			message.append(". The current Apache worker process (which is "
				"running as ");
			message.append(getProcessUsername());
			message.append(") doesn't have permissions to write to this "
				"directory. Please change the permissions for this "
				"directory (as well as all parent directories) so that "
				"it is writable by the Apache worker process, or set "
				"the 'PassengerUploadBufferDir' directive to a directory "
				"that Apache can write to.");
			throw RuntimeException(message);
			break;
		default:
			throw SystemException(message, code);
			break;
		}
	}
	
	/**
	 * Reads the next chunk of the request body and put it into a buffer.
	 *
	 * This is like ap_get_client_block(), but can actually report errors
	 * in a sane way. ap_get_client_block() tells you that something went
	 * wrong, but not *what* went wrong.
	 *
	 * @param r The current request.
	 * @param buffer A buffer to put the read data into.
	 * @param bufsiz The size of the buffer.
	 * @return The number of bytes read, or 0 on EOF.
	 * @throws RuntimeException Something non-I/O related went wrong, e.g.
	 *                          failure to allocate memory and stuff.
	 * @throws IOException An I/O error occurred while trying to read the
	 *                     request body data.
	 */
	unsigned long readRequestBodyFromApache(request_rec *r, char *buffer, apr_size_t bufsiz) {
		apr_status_t rv;
		apr_bucket_brigade *bb;
		
		if (r->remaining < 0 || (!r->read_chunked && r->remaining == 0)) {
			return 0;
		}

		bb = apr_brigade_create(r->pool, r->connection->bucket_alloc);
		if (bb == NULL) {
			r->connection->keepalive = AP_CONN_CLOSE;
			throw RuntimeException("An error occurred while receiving HTTP upload data: "
				"unable to create a bucket brigade. Maybe the system doesn't have "
				"enough free memory.");
		}
		
		rv = ap_get_brigade(r->input_filters, bb, AP_MODE_READBYTES,
		                    APR_BLOCK_READ, bufsiz);
		
		/* We lose the failure code here.  This is why ap_get_client_block should
		 * not be used.
		 */
		if (rv != APR_SUCCESS) {
			/* if we actually fail here, we want to just return and
			 * stop trying to read data from the client.
			 */
			r->connection->keepalive = AP_CONN_CLOSE;
			apr_brigade_destroy(bb);
			
			char buf[150], *errorString, message[1024];
			errorString = apr_strerror(rv, buf, sizeof(buf));
			if (errorString != NULL) {
				snprintf(message, sizeof(message),
					"An error occurred while receiving HTTP upload data: %s (%d)",
					errorString, rv);
			} else {
				snprintf(message, sizeof(message),
					"An error occurred while receiving HTTP upload data: unknown error %d",
					rv);
			}
			message[sizeof(message) - 1] = '\0';
			throw RuntimeException(message);
		}
		
		/* If this fails, it means that a filter is written incorrectly and that
		 * it needs to learn how to properly handle APR_BLOCK_READ requests by
		 * returning data when requested.
		 */
		if (APR_BRIGADE_EMPTY(bb)) {
			throw RuntimeException("An error occurred while receiving HTTP upload data: "
				"the next filter in the input filter chain has "
				"a bug. Please contact the author who wrote this filter about "
				"this. This problem is not caused by Phusion Passenger.");
		}

		/* Check to see if EOS in the brigade.
		 *
		 * If so, we have to leave a nugget for the *next* readRequestBodyFromApache()
		 * call to return 0.
		 */
		if (APR_BUCKET_IS_EOS(APR_BRIGADE_LAST(bb))) {
			if (r->read_chunked) {
				r->remaining = -1;
			} else {
				r->remaining = 0;
			}
		}

		rv = apr_brigade_flatten(bb, buffer, &bufsiz);
		if (rv != APR_SUCCESS) {
			apr_brigade_destroy(bb);
			
			char buf[150], *errorString, message[1024];
			errorString = apr_strerror(rv, buf, sizeof(buf));
			if (errorString != NULL) {
				snprintf(message, sizeof(message),
					"An error occurred while receiving HTTP upload data: %s (%d)",
					errorString, rv);
			} else {
				snprintf(message, sizeof(message),
					"An error occurred while receiving HTTP upload data: unknown error %d",
					rv);
			}
			message[sizeof(message) - 1] = '\0';
			throw IOException(message);
		}
		
		/* XXX yank me? */
		r->read_length += bufsiz;
		
		apr_brigade_destroy(bb);
		return bufsiz;
	}
	
	/**
	 * Receive the HTTP upload data and buffer it into a BufferedUpload temp file.
	 *
	 * @param r The request.
	 * @throws RuntimeException
	 * @throws SystemException
	 * @throws IOException
	 */
	shared_ptr<BufferedUpload> receiveRequestBody(request_rec *r) {
		TRACE_POINT();
		DirConfig *config = getDirConfig(r);
		shared_ptr<BufferedUpload> tempFile;
		try {
			ServerInstanceDir::GenerationPtr generation = agentsStarter.getGeneration();
			string uploadBufferDir = config->getUploadBufferDir(generation);
			tempFile.reset(new BufferedUpload(uploadBufferDir));
		} catch (const SystemException &e) {
			throwUploadBufferingException(r, e.code());
		}
		
		char buf[1024 * 32];
		apr_off_t len;
		size_t total_written = 0;
		
		while ((len = readRequestBodyFromApache(r, buf, sizeof(buf))) > 0) {
			size_t written = 0;
			do {
				size_t ret = fwrite(buf, 1, len - written, tempFile->handle);
				if (ret <= 0 || fflush(tempFile->handle) == EOF) {
					throwUploadBufferingException(r, errno);
				}
				written += ret;
			} while (written < (size_t) len);
			total_written += written;
		}
		return tempFile;
	}
	
	/**
	 * Receive the HTTP upload data and buffer it into a string.
	 *
	 * @param r The request.
	 * @param contentLength The value of the HTTP Content-Length header. This is used
	 *                      to check whether the HTTP client has sent complete upload
	 *                      data. NULL indicates that there is no Content-Length header,
	 *                      i.e. that the HTTP client used chunked transfer encoding.
	 * @param string The string to buffer into.
	 * @throws RuntimeException
	 * @throws IOException
	 */
	void receiveRequestBody(request_rec *r, const char *contentLength, string &buffer) {
		TRACE_POINT();
		unsigned long l_contentLength = 0;
		char buf[1024 * 32];
		apr_off_t len;
		
		buffer.clear();
		if (contentLength != NULL) {
			l_contentLength = atol(contentLength);
			buffer.reserve(l_contentLength);
		}
		
		while ((len = readRequestBodyFromApache(r, buf, sizeof(buf))) > 0) {
			buffer.append(buf, len);
		}
	}
	
	void sendRequestBody(const FileDescriptor &fd, shared_ptr<BufferedUpload> &uploadData) {
		TRACE_POINT();
		rewind(uploadData->handle);
		while (!feof(uploadData->handle)) {
			char buf[1024 * 32];
			size_t size;
			
			size = fread(buf, 1, sizeof(buf), uploadData->handle);
			writeExact(fd, buf, size);
		}
	}

public:
	Hooks(apr_pool_t *pconf, apr_pool_t *plog, apr_pool_t *ptemp, server_rec *s)
	    : cstat(1024),
	      agentsStarter(AgentsStarter::NGINX)
	{
		serverConfig.finalize();
		Passenger::setLogLevel(serverConfig.logLevel);
		if (serverConfig.debugLogFile != NULL) {
			Passenger::setDebugFile(serverConfig.debugLogFile);
		}
		m_hasModRewrite = UNKNOWN;
		m_hasModDir = UNKNOWN;
		m_hasModAutoIndex = UNKNOWN;
		m_hasModXsendfile = UNKNOWN;
		
		P_DEBUG("Initializing Phusion Passenger...");
		ap_add_version_component(pconf, "Phusion_Passenger/" PASSENGER_VERSION);
		
		if (serverConfig.root == NULL) {
			throw ConfigurationException("The 'PassengerRoot' configuration option "
				"is not specified. This option is required, so please specify it. "
				"TIP: The correct value for this option was given to you by "
				"'passenger-install-apache2-module'.");
		}
		
		agentsStarter.start(serverConfig.logLevel,
			(serverConfig.debugLogFile == NULL) ? "" : serverConfig.debugLogFile,
			getpid(), serverConfig.tempDir,
			serverConfig.userSwitching,
			serverConfig.defaultUser, serverConfig.defaultGroup,
			unixd_config.user_id, unixd_config.group_id,
			serverConfig.root, serverConfig.ruby, serverConfig.maxPoolSize,
			serverConfig.maxInstancesPerApp, serverConfig.poolIdleTime,
			"",
			serverConfig.analyticsLogDir, serverConfig.analyticsLogUser,
			serverConfig.analyticsLogGroup, serverConfig.analyticsLogPermissions,
			serverConfig.unionStationGatewayAddress,
			serverConfig.unionStationGatewayPort,
			serverConfig.unionStationGatewayCert,
			serverConfig.unionStationProxyAddress,
			serverConfig.unionStationProxyType,
			serverConfig.prestartURLs);
		
		// Store some relevant information in the generation directory.
		string generationPath = agentsStarter.getGeneration()->getPath();
		server_rec *server;
		string configFiles;
		
		#ifdef AP_GET_SERVER_VERSION_DEPRECATED
			createFile(generationPath + "/web_server.txt",
				ap_get_server_description());
		#else
			createFile(generationPath + "/web_server.txt",
				ap_get_server_version());
		#endif
		
		for (server = s; server != NULL; server = server->next) {
			if (server->defn_name != NULL) {
				configFiles.append(server->defn_name);
				configFiles.append(1, '\n');
			}
		}
		createFile(generationPath + "/config_files.txt", configFiles);
	}
	
	void childInit(apr_pool_t *pchild, server_rec *s) {
		agentsStarter.detach();
	}
	
	int prepareRequestWhenInHighPerformanceMode(request_rec *r) {
		DirConfig *config = getDirConfig(r);
		if (config->isEnabled() && config->highPerformanceMode()) {
			if (prepareRequest(r, config, r->filename, true)) {
				return OK;
			} else {
				return DECLINED;
			}
		} else {
			return DECLINED;
		}
	}
	
	/**
	 * This is the hook method for the map_to_storage hook. Apache's final map_to_storage hook
	 * method (defined in core.c) will do the following:
	 *
	 * If r->filename doesn't exist, then it will change the filename to the
	 * following form:
	 *    
	 *     A/B
	 *    
	 * A is top-most directory that exists. B is the first filename piece that
	 * normally follows A. For example, suppose that a website's DocumentRoot
	 * is /website, on server http://test.com/. Suppose that there's also a
	 * directory /website/images. No other files or directories exist in /website.
	 * 
	 * If we access:                    then r->filename will be:
	 * http://test.com/foo/bar          /website/foo
	 * http://test.com/foo/bar/baz      /website/foo
	 * http://test.com/images/foo/bar   /website/images/foo
	 *
	 * We obviously don't want this to happen because it'll interfere with our page
	 * cache file search code. So here we save the original value of r->filename so
	 * that we can use it later.
	 */
	int saveOriginalFilename(request_rec *r) {
		apr_table_set(r->notes, "Phusion Passenger: original filename", r->filename);
		return DECLINED;
	}
	
	int prepareRequestWhenNotInHighPerformanceMode(request_rec *r) {
		DirConfig *config = getDirConfig(r);
		if (config->isEnabled()) {
			if (config->highPerformanceMode()) {
				/* Preparations have already been done in the map_to_storage hook.
				 * Prevent other modules' fixups hooks from being run.
				 */
				return OK;
			} else {
				/* core.c's map_to_storage hook will transform the filename, as
				 * described by saveOriginalFilename(). Here we restore the
				 * original filename.
				 */
				const char *filename = apr_table_get(r->notes, "Phusion Passenger: original filename");
				if (filename == NULL) {
					return DECLINED;
				} else {
					prepareRequest(r, config, filename);
					/* Always return declined in order to let other modules'
					 * hooks run, regardless of what prepareRequest()'s
					 * result is.
					 */
					return DECLINED;
				}
			}
		} else {
			return DECLINED;
		}
	}
	
	/**
	 * The default .htaccess provided by on Rails on Rails (that is, before version 2.1.0)
	 * has the following mod_rewrite rules in it:
	 *
	 *   RewriteEngine on
	 *   RewriteRule ^$ index.html [QSA]
	 *   RewriteRule ^([^.]+)$ $1.html [QSA]
	 *   RewriteCond %{REQUEST_FILENAME} !-f
	 *   RewriteRule ^(.*)$ dispatch.cgi [QSA,L]
	 *
	 * As a result, all requests that do not map to a filename will be redirected to
	 * dispatch.cgi (or dispatch.fcgi, if the user so specified). We don't want that
	 * to happen, so before mod_rewrite applies its rules, we save the current state.
	 * After mod_rewrite has applied its rules, undoRedirectionToDispatchCgi() will
	 * check whether mod_rewrite attempted to perform an internal redirection to
	 * dispatch.(f)cgi. If so, then it will revert the state to the way it was before
	 * mod_rewrite took place.
	 */
	int saveStateBeforeRewriteRules(request_rec *r) {
		RequestNote *note = getRequestNote(r);
		if (note != 0 && hasModRewrite()) {
			note->handlerBeforeModRewrite = r->handler;
			note->filenameBeforeModRewrite = r->filename;
		}
		return DECLINED;
	}

	int undoRedirectionToDispatchCgi(request_rec *r) {
		RequestNote *note = getRequestNote(r);
		if (note == 0 || !hasModRewrite()) {
			return DECLINED;
		}
		
		if (r->handler != NULL && strcmp(r->handler, "redirect-handler") == 0) {
			// Check whether r->filename looks like "redirect:.../dispatch.(f)cgi"
			size_t len = strlen(r->filename);
			// 22 == strlen("redirect:/dispatch.cgi")
			if (len >= 22 && memcmp(r->filename, "redirect:", 9) == 0
			 && (memcmp(r->filename + len - 13, "/dispatch.cgi", 13) == 0
			  || memcmp(r->filename + len - 14, "/dispatch.fcgi", 14) == 0)) {
				if (note->filenameBeforeModRewrite != NULL) {
					r->filename = note->filenameBeforeModRewrite;
					r->canonical_filename = note->filenameBeforeModRewrite;
					r->handler = note->handlerBeforeModRewrite;
				}
			}
		}
		return DECLINED;
	}
	
	/**
	 * mod_dir does the following:
	 * If r->filename is a directory, and the URI doesn't end with a slash,
	 * then it will redirect the browser to an URI with a slash. For example,
	 * if you go to http://foo.com/images, then it will redirect you to
	 * http://foo.com/images/.
	 *
	 * This behavior is undesired. Suppose that there is an ImagesController,
	 * and there's also a 'public/images' folder used for storing page cache
	 * files. Then we don't want mod_dir to perform the redirection.
	 *
	 * So in startBlockingModDir(), we temporarily change some fields in the
	 * request structure in order to block mod_dir. In endBlockingModDir() we
	 * revert those fields to their old value.
	 */
	int startBlockingModDir(request_rec *r) {
		RequestNote *note = getRequestNote(r);
		if (note != 0 && hasModDir()) {
			note->oldFileType = r->finfo.filetype;
			r->finfo.filetype = APR_NOFILE;
		}
		return DECLINED;
	}
	
	int endBlockingModDir(request_rec *r) {
		RequestNote *note = getRequestNote(r);
		if (note != 0 && hasModDir()) {
			r->finfo.filetype = note->oldFileType;
		}
		return DECLINED;
	}
	
	/**
	 * mod_autoindex will try to display a directory index for URIs that map to a directory.
	 * This is undesired because of page caching semantics. Suppose that a Rails application
	 * has an ImagesController which has page caching enabled, and thus also a 'public/images'
	 * directory. When the visitor visits /images we'll want the request to be forwarded to
	 * the Rails application, instead of displaying a directory index.
	 *
	 * So in this hook method, we temporarily change some fields in the request structure
	 * in order to block mod_autoindex. In endBlockingModAutoIndex(), we restore the request
	 * structure to its former state.
	 */
	int startBlockingModAutoIndex(request_rec *r) {
		RequestNote *note = getRequestNote(r);
		if (note != 0 && hasModAutoIndex()) {
			note->handlerBeforeModAutoIndex = r->handler;
			r->handler = "";
		}
		return DECLINED;
	}
	
	int endBlockingModAutoIndex(request_rec *r) {
		RequestNote *note = getRequestNote(r);
		if (note != 0 && hasModAutoIndex()) {
			r->handler = note->handlerBeforeModAutoIndex;
		}
		return DECLINED;
	}
	
	int handleRequestWhenInHighPerformanceMode(request_rec *r) {
		DirConfig *config = getDirConfig(r);
		if (config->highPerformanceMode()) {
			return handleRequest(r);
		} else {
			return DECLINED;
		}
	}
	
	int handleRequestWhenNotInHighPerformanceMode(request_rec *r) {
		DirConfig *config = getDirConfig(r);
		if (config->highPerformanceMode()) {
			return DECLINED;
		} else {
			return handleRequest(r);
		}
	}
};



/******************************************************************
 * Below follows lightweight C wrappers around the C++ Hook class.
 ******************************************************************/

/**
 * @ingroup Hooks
 * @{
 */

static Hooks *hooks = NULL;

static apr_status_t
destroy_hooks(void *arg) {
	try {
		this_thread::disable_interruption di;
		this_thread::disable_syscall_interruption dsi;
		P_DEBUG("Shutting down Phusion Passenger...");
		delete hooks;
		hooks = NULL;
	} catch (const thread_interrupted &) {
		// Ignore interruptions, we're shutting down anyway.
		P_TRACE(3, "A system call was interrupted during shutdown of mod_passenger.");
	} catch (const std::exception &e) {
		// Ignore other exceptions, we're shutting down anyway.
		P_TRACE(3, "Exception during shutdown of mod_passenger: " << e.what());
	}
	return APR_SUCCESS;
}

static int
init_module(apr_pool_t *pconf, apr_pool_t *plog, apr_pool_t *ptemp, server_rec *s) {
	/*
	 * HISTORICAL NOTE:
	 *
	 * The Apache initialization process has the following properties:
	 *
	 * 1. Apache on Unix calls the post_config hook twice, once before detach() and once
	 *    after. On Windows it never calls detach().
	 * 2. When Apache is compiled to use DSO modules, the modules are unloaded between the
	 *    two post_config hook calls.
	 * 3. On Unix, if the -X commandline option is given (the 'DEBUG' config is set),
	 *    detach() will not be called.
	 *
	 * Because of property #2, the post_config hook is called twice. We initially tried
	 * to avoid this with all kinds of hacks and workarounds, but none of them are
	 * universal, i.e. it works for some people but not for others. So we got rid of the
	 * hacks, and now we always initialize in the post_config hook.
	 */
	if (hooks != NULL) {
		P_DEBUG("Restarting Phusion Passenger....");
		delete hooks;
		hooks = NULL;
	}
	try {
		hooks = new Hooks(pconf, plog, ptemp, s);
		apr_pool_cleanup_register(pconf, NULL,
			destroy_hooks,
			apr_pool_cleanup_null);
		return OK;
	
	} catch (const thread_interrupted &e) {
		P_TRACE(2, "A system call was interrupted during mod_passenger "
			"initialization. Apache might be restarting or shutting "
			"down. Backtrace:\n" << e.backtrace());
		return DECLINED;
	
	} catch (const thread_resource_error &e) {
		struct rlimit lim;
		string pthread_threads_max;
		
		lim.rlim_cur = 0;
		lim.rlim_max = 0;

		/* Solaris does not define the RLIMIT_NPROC limit. Setting it to infinity... */
#ifdef RLIMIT_NPROC
		getrlimit(RLIMIT_NPROC, &lim);
#else
		lim.rlim_cur = lim.rlim_max = RLIM_INFINITY; 
#endif

		#ifdef PTHREAD_THREADS_MAX
			pthread_threads_max = toString(PTHREAD_THREADS_MAX);
		#else
			pthread_threads_max = "unknown";
		#endif
		
		ap_log_error(APLOG_MARK, APLOG_ERR, 0, s,
			"*** Passenger could not be initialize because a "
			"threading resource could not be allocated or initialized. "
			"The error message is:");
		fprintf(stderr,
			"  %s\n\n"
			"System settings:\n"
			"  RLIMIT_NPROC: soft = %d, hard = %d\n"
			"  PTHREAD_THREADS_MAX: %s\n"
			"\n",
			e.what(),
			(int) lim.rlim_cur, (int) lim.rlim_max,
			pthread_threads_max.c_str());
		
		fprintf(stderr, "Output of 'uname -a' follows:\n");
		fflush(stderr);
		system("uname -a >&2");
		
		fprintf(stderr, "\nOutput of 'ulimit -a' follows:\n");
		fflush(stderr);
		system("ulimit -a >&2");
		
		return DECLINED;
		
	} catch (const std::exception &e) {
		ap_log_error(APLOG_MARK, APLOG_ERR, 0, s,
			"*** Passenger could not be initialized because of this error: %s",
			e.what());
		hooks = NULL;
		return DECLINED;
	}
}

static void
child_init(apr_pool_t *pchild, server_rec *s) {
	if (OXT_LIKELY(hooks != NULL)) {
		hooks->childInit(pchild, s);
	}
}

#define DEFINE_REQUEST_HOOK(c_name, cpp_name)        \
	static int c_name(request_rec *r) {          \
		if (OXT_LIKELY(hooks != NULL)) {     \
			return hooks->cpp_name(r);   \
		} else {                             \
			return DECLINED;             \
		}                                    \
	}

DEFINE_REQUEST_HOOK(prepare_request_when_in_high_performance_mode, prepareRequestWhenInHighPerformanceMode)
DEFINE_REQUEST_HOOK(save_original_filename, saveOriginalFilename)
DEFINE_REQUEST_HOOK(prepare_request_when_not_in_high_performance_mode, prepareRequestWhenNotInHighPerformanceMode)
DEFINE_REQUEST_HOOK(save_state_before_rewrite_rules, saveStateBeforeRewriteRules)
DEFINE_REQUEST_HOOK(undo_redirection_to_dispatch_cgi, undoRedirectionToDispatchCgi)
DEFINE_REQUEST_HOOK(start_blocking_mod_dir, startBlockingModDir)
DEFINE_REQUEST_HOOK(end_blocking_mod_dir, endBlockingModDir)
DEFINE_REQUEST_HOOK(start_blocking_mod_autoindex, startBlockingModAutoIndex)
DEFINE_REQUEST_HOOK(end_blocking_mod_autoindex, endBlockingModAutoIndex)
DEFINE_REQUEST_HOOK(handle_request_when_in_high_performance_mode, handleRequestWhenInHighPerformanceMode)
DEFINE_REQUEST_HOOK(handle_request_when_not_in_high_performance_mode, handleRequestWhenNotInHighPerformanceMode)


/**
 * Apache hook registration function.
 */
void
passenger_register_hooks(apr_pool_t *p) {
	static const char * const rewrite_module[] = { "mod_rewrite.c", NULL };
	static const char * const dir_module[] = { "mod_dir.c", NULL };
	static const char * const autoindex_module[] = { "mod_autoindex.c", NULL };
	
	ap_hook_post_config(init_module, NULL, NULL, APR_HOOK_MIDDLE);
	ap_hook_child_init(child_init, NULL, NULL, APR_HOOK_MIDDLE);
	
	// The hooks here are defined in the order that they're called.
	
	ap_hook_map_to_storage(prepare_request_when_in_high_performance_mode, NULL, NULL, APR_HOOK_FIRST);
	ap_hook_map_to_storage(save_original_filename, NULL, NULL, APR_HOOK_LAST);
	
	ap_hook_fixups(prepare_request_when_not_in_high_performance_mode, NULL, rewrite_module, APR_HOOK_FIRST);
	ap_hook_fixups(save_state_before_rewrite_rules, NULL, rewrite_module, APR_HOOK_LAST);
	ap_hook_fixups(undo_redirection_to_dispatch_cgi, rewrite_module, NULL, APR_HOOK_FIRST);
	ap_hook_fixups(start_blocking_mod_dir, NULL, dir_module, APR_HOOK_LAST);
	ap_hook_fixups(end_blocking_mod_dir, dir_module, NULL, APR_HOOK_LAST);
	
	ap_hook_handler(handle_request_when_in_high_performance_mode, NULL, NULL, APR_HOOK_FIRST);
	ap_hook_handler(start_blocking_mod_autoindex, NULL, autoindex_module, APR_HOOK_LAST);
	ap_hook_handler(end_blocking_mod_autoindex, autoindex_module, NULL, APR_HOOK_FIRST);
	ap_hook_handler(handle_request_when_not_in_high_performance_mode, NULL, NULL, APR_HOOK_LAST);
}

/**
 * @}
 */
<|MERGE_RESOLUTION|>--- conflicted
+++ resolved
@@ -587,19 +587,9 @@
 			
 			/* Setup the bucket brigade. */
 			bb = apr_brigade_create(r->connection->pool, r->connection->bucket_alloc);
-<<<<<<< HEAD
-=======
-			b = passenger_bucket_create(session, bucketState, r->connection->bucket_alloc, config->getBufferResponse());
-			
-			/* The bucket (b) still has a reference to the session, so the reset()
-			 * call here is guaranteed not to throw any exceptions.
-			 */
-			backendPid = session->getPid();
-			session.reset();
->>>>>>> 802b5a61
 			
 			bucketState = make_shared<PassengerBucketState>(conn);
-			b = passenger_bucket_create(bucketState, r->connection->bucket_alloc);
+			b = passenger_bucket_create(bucketState, r->connection->bucket_alloc, config->getBufferResponse());
 			APR_BRIGADE_INSERT_TAIL(bb, b);
 			
 			b = apr_bucket_eos_create(r->connection->bucket_alloc);
