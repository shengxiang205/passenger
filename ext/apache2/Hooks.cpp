/*
 *  Phusion Passenger - http://www.modrails.com/
 *  Copyright (c) 2010, 2011, 2012 Phusion
 *
 *  "Phusion Passenger" is a trademark of Hongli Lai & Ninh Bui.
 *
 *  Permission is hereby granted, free of charge, to any person obtaining a copy
 *  of this software and associated documentation files (the "Software"), to deal
 *  in the Software without restriction, including without limitation the rights
 *  to use, copy, modify, merge, publish, distribute, sublicense, and/or sell
 *  copies of the Software, and to permit persons to whom the Software is
 *  furnished to do so, subject to the following conditions:
 *
 *  The above copyright notice and this permission notice shall be included in
 *  all copies or substantial portions of the Software.
 *
 *  THE SOFTWARE IS PROVIDED "AS IS", WITHOUT WARRANTY OF ANY KIND, EXPRESS OR
 *  IMPLIED, INCLUDING BUT NOT LIMITED TO THE WARRANTIES OF MERCHANTABILITY,
 *  FITNESS FOR A PARTICULAR PURPOSE AND NONINFRINGEMENT. IN NO EVENT SHALL THE
 *  AUTHORS OR COPYRIGHT HOLDERS BE LIABLE FOR ANY CLAIM, DAMAGES OR OTHER
 *  LIABILITY, WHETHER IN AN ACTION OF CONTRACT, TORT OR OTHERWISE, ARISING FROM,
 *  OUT OF OR IN CONNECTION WITH THE SOFTWARE OR THE USE OR OTHER DEALINGS IN
 *  THE SOFTWARE.
 */

/*
 * This is the main source file which interfaces directly with Apache by
 * installing hooks. The code here can look a bit convoluted, but it'll make
 * more sense if you read:
 * http://httpd.apache.org/docs/2.2/developer/request.html
 *
 * Scroll all the way down to passenger_register_hooks to get an idea of
 * what we're hooking into and what we do in those hooks. There are many
 * hooks but the gist is implemented in just two methods: prepareRequest()
 * and handleRequest(). Most hooks exist for implementing compatibility
 * with other Apache modules. These hooks create an environment in which
 * prepareRequest() and handleRequest() can be comfortably run.
 */

#include <boost/thread.hpp>

#include <sys/time.h>
#include <sys/resource.h>
#include <exception>
#include <cstdio>
#include <unistd.h>

#include <oxt/macros.hpp>
#include "Hooks.h"
#include "Bucket.h"
#include "Configuration.hpp"
#include "Utils.h"
#include "Utils/IOUtils.h"
#include "Utils/Timer.h"
#include "Logging.h"
#include "AgentsStarter.hpp"
#include "DirectoryMapper.h"
#include "Constants.h"

/* The Apache/APR headers *must* come after the Boost headers, otherwise
 * compilation will fail on OpenBSD.
 */
#include <ap_config.h>
#include <ap_release.h>
#include <httpd.h>
#include <http_config.h>
#include <http_core.h>
#include <http_request.h>
#include <http_protocol.h>
#include <http_log.h>
#include <util_script.h>
#include <apr_pools.h>
#include <apr_strings.h>
#include <apr_lib.h>
#include <unixd.h>

using namespace std;
using namespace Passenger;

extern "C" module AP_MODULE_DECLARE_DATA passenger_module;

#ifdef APLOG_USE_MODULE
	APLOG_USE_MODULE(passenger);
#endif


/**
 * If the HTTP client sends POST data larger than this value (in bytes),
 * then the POST data will be fully buffered into a temporary file, before
 * allocating a Ruby web application session.
 * File uploads smaller than this are buffered into memory instead.
 */
#define LARGE_UPLOAD_THRESHOLD 1024 * 8


#if HTTP_VERSION(AP_SERVER_MAJORVERSION_NUMBER, AP_SERVER_MINORVERSION_NUMBER) > 2002
	// Apache > 2.2.x
	#define AP_GET_SERVER_VERSION_DEPRECATED
#elif HTTP_VERSION(AP_SERVER_MAJORVERSION_NUMBER, AP_SERVER_MINORVERSION_NUMBER) == 2002
	// Apache == 2.2.x
	#if AP_SERVER_PATCHLEVEL_NUMBER >= 14
		#define AP_GET_SERVER_VERSION_DEPRECATED
	#endif
#endif

#if HTTP_VERSION(AP_SERVER_MAJORVERSION_NUMBER, AP_SERVER_MINORVERSION_NUMBER) >= 2004
	// Apache >= 2.4
	#define unixd_config ap_unixd_config
#endif


/**
 * Apache hook functions, wrapped in a class.
 *
 * @ingroup Core
 */
class Hooks {
private:
	class ErrorReport {
	public:
		virtual ~ErrorReport() { }
		virtual int report(request_rec *r) = 0;
	};
	
	class ReportFileSystemError: public ErrorReport {
	private:
		FileSystemException e;
	
	public:
		ReportFileSystemError(const FileSystemException &ex): e(ex) { }
		
		int report(request_rec *r) {
			r->status = 500;
			ap_set_content_type(r, "text/html; charset=UTF-8");
			ap_rputs("<h1>Passenger error #2</h1>\n", r);
			ap_rputs("An error occurred while trying to access '", r);
			ap_rputs(ap_escape_html(r->pool, e.filename().c_str()), r);
			ap_rputs("': ", r);
			ap_rputs(ap_escape_html(r->pool, e.what()), r);
			if (e.code() == EACCES || e.code() == EPERM) {
				ap_rputs("<p>", r);
				ap_rputs("Apache doesn't have read permissions to that file. ", r);
				ap_rputs("Please fix the relevant file permissions.", r);
				ap_rputs("</p>", r);
			}
			P_ERROR("A filesystem exception occured.\n" <<
				"  Message: " << e.what() << "\n" <<
				"  Backtrace:\n" << e.backtrace());
			return OK;
		}
	};
	
	struct RequestNote {
		DirectoryMapper mapper;
		DirConfig *config;
		ErrorReport *errorReport;
		
		const char *handlerBeforeModRewrite;
		char *filenameBeforeModRewrite;
		apr_filetype_e oldFileType;
		const char *handlerBeforeModAutoIndex;
		
		RequestNote(const DirectoryMapper &m, DirConfig *c)
			: mapper(m),
			  config(c)
		{
			errorReport      = NULL;
			handlerBeforeModRewrite   = NULL;
			filenameBeforeModRewrite  = NULL;
			oldFileType               = APR_NOFILE;
			handlerBeforeModAutoIndex = NULL;
		}
		
		~RequestNote() {
			delete errorReport;
		}
		
		static apr_status_t cleanup(void *p) {
			delete (RequestNote *) p;
			return APR_SUCCESS;
		}
	};
	
	enum Threeway { YES, NO, UNKNOWN };

	Threeway m_hasModRewrite, m_hasModDir, m_hasModAutoIndex, m_hasModXsendfile;
	CachedFileStat cstat;
	AgentsStarter agentsStarter;
	
	inline DirConfig *getDirConfig(request_rec *r) {
		return (DirConfig *) ap_get_module_config(r->per_dir_config, &passenger_module);
	}
	
	/**
	 * The existance of a request note means that the handler should be run.
	 */
	inline RequestNote *getRequestNote(request_rec *r) {
		void *note = 0;
		apr_pool_userdata_get(&note, "Phusion Passenger", r->pool);
		return (RequestNote *) note;
	}
	
	/**
	 * Connect to the helper agent. If it looks like the helper agent crashed,
	 * wait and retry for a short period of time until the helper agent has been
	 * restarted.
	 */
	FileDescriptor connectToHelperAgent() {
		TRACE_POINT();
		FileDescriptor conn;
		
		try {
			conn = connectToUnixServer(agentsStarter.getRequestSocketFilename());
			writeExact(conn, agentsStarter.getRequestSocketPassword());
		} catch (const SystemException &e) {
			if (e.code() == EPIPE || e.code() == ECONNREFUSED || e.code() == ENOENT) {
				UPDATE_TRACE_POINT();
				bool connected = false;
				
				// Maybe the helper agent crashed. First wait 50 ms.
				usleep(50000);
				
				// Then try to reconnect to the helper agent for the
				// next 5 seconds.
				time_t deadline = time(NULL) + 5;
				while (!connected && time(NULL) < deadline) {
					try {
						conn = connectToUnixServer(agentsStarter.getRequestSocketFilename());
						writeExact(conn, agentsStarter.getRequestSocketPassword());
						connected = true;
					} catch (const SystemException &e) {
						if (e.code() == EPIPE || e.code() == ECONNREFUSED || e.code() == ENOENT) {
							// Looks like the helper agent hasn't been
							// restarted yet. Wait between 20 and 100 ms.
							usleep(20000 + rand() % 80000);
							// Don't care about thread-safety of rand()
						} else {
							throw;
						}
					}
				}
				
				if (!connected) {
					UPDATE_TRACE_POINT();
					throw IOException("Cannot connect to the helper agent");
				}
			} else {
				throw;
			}
		}
		return conn;
	}
	
	bool hasModRewrite() {
		if (m_hasModRewrite == UNKNOWN) {
			if (ap_find_linked_module("mod_rewrite.c")) {
				m_hasModRewrite = YES;
			} else {
				m_hasModRewrite = NO;
			}
		}
		return m_hasModRewrite == YES;
	}
	
	bool hasModDir() {
		if (m_hasModDir == UNKNOWN) {
			if (ap_find_linked_module("mod_dir.c")) {
				m_hasModDir = YES;
			} else {
				m_hasModDir = NO;
			}
		}
		return m_hasModDir == YES;
	}
	
	bool hasModAutoIndex() {
		if (m_hasModAutoIndex == UNKNOWN) {
			if (ap_find_linked_module("mod_autoindex.c")) {
				m_hasModAutoIndex = YES;
			} else {
				m_hasModAutoIndex = NO;
			}
		}
		return m_hasModAutoIndex == YES;
	}
	
	bool hasModXsendfile() {
		if (m_hasModXsendfile == UNKNOWN) {
			if (ap_find_linked_module("mod_xsendfile.c")) {
				m_hasModXsendfile = YES;
			} else {
				m_hasModXsendfile = NO;
			}
		}
		return m_hasModXsendfile == YES;
	}
	
	int reportDocumentRootDeterminationError(request_rec *r) {
		ap_set_content_type(r, "text/html; charset=UTF-8");
		ap_rputs("<h1>Passenger error #1</h1>\n", r);
		ap_rputs("Cannot determine the document root for the current request.", r);
		return OK;
	}
	
	int reportBusyException(request_rec *r) {
		ap_custom_response(r, HTTP_SERVICE_UNAVAILABLE,
			"This website is too busy right now.  Please try again later.");
		return HTTP_SERVICE_UNAVAILABLE;
	}
	
	/**
	 * Gather some information about the request and do some preparations.
	 *
	 * This method will determine whether the Phusion Passenger handler method
	 * should be run for this request, through the following checks:
	 * (B) There is a backend application defined for this URI.
	 * (C) r->filename already exists, meaning that this URI already maps to an existing file.
	 * (D) There is a page cache file for this URI.
	 *
	 * - If B is not true, or if C is true, then the handler shouldn't be run.
	 * - If D is true, then we first transform r->filename to the page cache file's
	 *   filename, and then we let Apache serve it statically. The Phusion Passenger
	 *   handler shouldn't be run.
	 * - If D is not true, then the handler should be run.
	 *
	 * @pre config->isEnabled()
	 * @param coreModuleWillBeRun Whether the core.c map_to_storage hook might be called after this.
	 * @return Whether the Phusion Passenger handler hook method should be run.
	 *         When true, this method will save a request note object so that future hooks
	 *         can store request-specific information.
	 */
	bool prepareRequest(request_rec *r, DirConfig *config, const char *filename, bool coreModuleWillBeRun = false) {
		TRACE_POINT();
		
		DirectoryMapper mapper(r, config, &cstat, config->getStatThrottleRate());
		try {
			if (mapper.getBaseURI() == NULL) {
				// (B) is not true.
				return false;
			}
		} catch (const FileSystemException &e) {
			/* DirectoryMapper tried to examine the filesystem in order
			 * to autodetect the application type (e.g. by checking whether
			 * environment.rb exists. But something went wrong, probably
			 * because of a permission problem. This usually
			 * means that the user is trying to deploy an application, but
			 * set the wrong permissions on the relevant folders.
			 * Later, in the handler hook, we inform the user about this
			 * problem so that he can either disable Phusion Passenger's
			 * autodetection routines, or fix the permissions.
			 *
			 * If it's not a permission problem then we'll disable
			 * Phusion Passenger for the rest of the request.
			 */
			if (e.code() == EACCES || e.code() == EPERM) {
				auto_ptr<RequestNote> note(new RequestNote(mapper, config));
				note->errorReport = new ReportFileSystemError(e);
				apr_pool_userdata_set(note.release(), "Phusion Passenger",
					RequestNote::cleanup, r->pool);
				return true;
			} else {
				return false;
			}
		}
		
		// (B) is true.
		
		try {
			FileType fileType = getFileType(filename);
			if (fileType == FT_REGULAR) {
				// (C) is true.
				return false;
			}
			
			// (C) is not true. Check whether (D) is true.
			char *pageCacheFile;
			/* Only GET requests may hit the page cache. This is
			 * important because of REST conventions, e.g.
			 * 'POST /foo' maps to 'FooController#create',
			 * while 'GET /foo' maps to 'FooController#index'.
			 * We wouldn't want our page caching support to interfere
			 * with that.
			 */
			if (r->method_number == M_GET) {
				if (fileType == FT_DIRECTORY) {
					size_t len;
					
					len = strlen(filename);
					if (len > 0 && filename[len - 1] == '/') {
						pageCacheFile = apr_pstrcat(r->pool, filename,
							"index.html", NULL);
					} else {
						pageCacheFile = apr_pstrcat(r->pool, filename,
							".html", NULL);
					}
				} else {
					pageCacheFile = apr_pstrcat(r->pool, filename,
						".html", NULL);
				}
				if (!fileExists(pageCacheFile)) {
					pageCacheFile = NULL;
				}
			} else {
				pageCacheFile = NULL;
			}
			if (pageCacheFile != NULL) {
				// (D) is true.
				r->filename = pageCacheFile;
				r->canonical_filename = pageCacheFile;
				if (!coreModuleWillBeRun) {
					r->finfo.filetype = APR_NOFILE;
					ap_set_content_type(r, "text/html");
					ap_directory_walk(r);
					ap_file_walk(r);
				}
				return false;
			} else {
				// (D) is not true.
				RequestNote *note = new RequestNote(mapper, config);
				apr_pool_userdata_set(note, "Phusion Passenger",
					RequestNote::cleanup, r->pool);
				return true;
			}
		} catch (const FileSystemException &e) {
			/* Something went wrong while accessing the directory in which
			 * r->filename lives. We already know that this URI belongs to
			 * a backend application, so this error probably means that the
			 * user set the wrong permissions for his 'public' folder. We
			 * don't let the handler hook run so that Apache can decide how
			 * to display the error.
			 */
			return false;
		}
	}
	
	/**
	 * Most of the high-level logic for forwarding a request to a backend application
	 * is contained in this method.
	 */
	int handleRequest(request_rec *r) {
		/********** Step 1: preparation work **********/
		
		/* Check whether an error occured in prepareRequest() that should be reported
		 * to the browser.
		 */
		
		RequestNote *note = getRequestNote(r);
		if (note == NULL) {
			return DECLINED;
		} else if (note->errorReport != NULL) {
			/* Did an error occur in any of the previous hook methods during
			 * this request? If so, show the error and stop here.
			 */
			return note->errorReport->report(r);
		} else if (r->handler != NULL && strcmp(r->handler, "redirect-handler") == 0) {
			// mod_rewrite is at work.
			return DECLINED;
		}
		
		TRACE_POINT();
		DirConfig *config = note->config;
		DirectoryMapper &mapper = note->mapper;
		string publicDirectory, appRoot;
		
		try {
			publicDirectory = mapper.getPublicDirectory();
			if (publicDirectory.empty()) {
				return reportDocumentRootDeterminationError(r);
			}
			appRoot = config->getAppRoot(publicDirectory.c_str());
		} catch (const FileSystemException &e) {
			/* The application root cannot be determined. This could
			 * happen if, for example, the user specified 'RailsBaseURI /foo'
			 * while there is no filesystem entry called "foo" in the virtual
			 * host's document root.
			 */
			return ReportFileSystemError(e).report(r);
		}
		
		
		UPDATE_TRACE_POINT();
		try {
			/********** Step 2: handle HTTP upload data, if any **********/
			
			int httpStatus = ap_setup_client_block(r, REQUEST_CHUNKED_DECHUNK);
	    		if (httpStatus != OK) {
				return httpStatus;
			}
			
			this_thread::disable_interruption di;
			this_thread::disable_syscall_interruption dsi;
			bool expectingUploadData;
			string uploadDataMemory;
			shared_ptr<BufferedUpload> uploadDataFile;
			const char *contentLength;
			
			expectingUploadData = ap_should_client_block(r);
			contentLength = lookupHeader(r, "Content-Length");
			
			/* If the HTTP upload data is larger than a threshold, or if the HTTP
			 * client sent HTTP upload data using the "chunked" transfer encoding
			 * (which implies Content-Length == NULL), then buffer the upload
			 * data into a tempfile. Otherwise, buffer it into memory.
			 *
			 * We never forward the data directly to the backend process because
			 * the HTTP client might block indefinitely until it's done uploading.
			 * This would quickly exhaust the application pool.
			 */
			if (expectingUploadData) {
				if (contentLength == NULL || atol(contentLength) > LARGE_UPLOAD_THRESHOLD) {
					uploadDataFile = receiveRequestBody(r);
				} else {
					receiveRequestBody(r, contentLength, uploadDataMemory);
				}
			}
			
			if (expectingUploadData) {
				/* We'll set the Content-Length header to the length of the
				 * received upload data. Rails requires this header for its
				 * HTTP upload data multipart parsing process.
				 * There are two reasons why we don't rely on the Content-Length
				 * header as sent by the client:
				 * - The client doesn't always send Content-Length, e.g. in case
				 *   of "chunked" transfer encoding.
				 * - mod_deflate input compression can make it so that the
				 *   amount of upload we receive doesn't match Content-Length:
				 *   http://httpd.apache.org/docs/2.0/mod/mod_deflate.html#enable
				 */
				if (uploadDataFile != NULL) {
					apr_table_set(r->headers_in, "Content-Length",
						toString(ftell(uploadDataFile->handle)).c_str());
				} else {
					apr_table_set(r->headers_in, "Content-Length",
						toString(uploadDataMemory.size()).c_str());
				}
			}
			
			
			/********** Step 3: forwarding the request and request body
			                    to the HelperAgent **********/
			
			vector<StaticString> requestData;
			string headerData;
			unsigned int size;
			char sizeString[16];
			int ret;
			
			requestData.reserve(3);
			headerData.reserve(1024 * 2);
			requestData.push_back(StaticString());
			size = constructHeaders(r, config, requestData, mapper, appRoot, headerData);
			requestData.push_back(",");
			
			ret = snprintf(sizeString, sizeof(sizeString) - 1, "%u:", size);
			sizeString[ret] = '\0';
			requestData[0] = StaticString(sizeString, ret);
			
			if (expectingUploadData && uploadDataFile == NULL) {
				requestData.push_back(uploadDataMemory);
			}
			
			FileDescriptor conn = connectToHelperAgent();
			gatheredWrite(conn, &requestData[0], requestData.size());
			
			if (expectingUploadData && uploadDataFile != NULL) {
				sendRequestBody(conn, uploadDataFile);
				uploadDataFile.reset();
			}
			
			do {
				ret = shutdown(conn, SHUT_WR);
			} while (ret == -1 && errno == EINTR);
			if (ret == -1 && errno != ENOTCONN) {
				// FreeBSD has a kernel bug which causes shutdown()
				// to harmlessly return ENOTCONN sometimes. See comment
				// in safelyClose().
				int e = errno;
				throw SystemException("Cannot shutdown(SHUT_WR) HelperAgent connection", e);
			}
			

			/********** Step 4: forwarding the response from the backend
			                    process back to the HTTP client **********/
			
			UPDATE_TRACE_POINT();
			apr_bucket_brigade *bb;
			apr_bucket *b;
			PassengerBucketStatePtr bucketState;
			
			/* Setup the bucket brigade. */
			bb = apr_brigade_create(r->connection->pool, r->connection->bucket_alloc);
			
			bucketState = make_shared<PassengerBucketState>(conn);
			b = passenger_bucket_create(bucketState, r->connection->bucket_alloc, config->getBufferResponse());
			APR_BRIGADE_INSERT_TAIL(bb, b);
			
			b = apr_bucket_eos_create(r->connection->bucket_alloc);
			APR_BRIGADE_INSERT_TAIL(bb, b);

			/* Now read the HTTP response header, parse it and fill relevant
			 * information in our request_rec structure.
			 */
			
			/* I know the required size for backendData because I read
			 * util_script.c's source. :-(
			 */
			char backendData[MAX_STRING_LEN];
			Timer timer;
			int result = ap_scan_script_header_err_brigade(r, bb, backendData);
			
			if (result == OK) {
				// The API documentation for ap_scan_script_err_brigade() says it
				// returns HTTP_OK on success, but it actually returns OK.
				
				/* We were able to parse the HTTP response header sent by the
				 * backend process! Proceed with passing the bucket brigade,
				 * for forwarding the response body to the HTTP client.
				 */
				
				/* Manually set the Status header because
				 * ap_scan_script_header_err_brigade() filters it
				 * out. Some broken HTTP clients depend on the
				 * Status header for retrieving the HTTP status.
				 */
				if (!r->status_line || *r->status_line == '\0') {
					r->status_line = apr_psprintf(r->pool,
						"%d Unknown Status",
						r->status);
				}
				apr_table_setn(r->headers_out, "Status", r->status_line);
				
				//bool xsendfile = hasModXsendfile() &&
				//	apr_table_get(r->err_headers_out, "X-Sendfile");
				
				UPDATE_TRACE_POINT();
				ap_pass_brigade(r->output_filters, bb);
				
				/*
				if (r->connection->aborted) {
					P_WARN("Either the vistor clicked on the 'Stop' button in the "
						"web browser, or the visitor's connection has stalled "
						"and couldn't receive the data that Apache is sending "
						"to it. As a result, you will probably see a 'Broken Pipe' "
						"error in this log file. Please ignore it, "
						"this is normal. You might also want to increase Apache's "
						"TimeOut configuration option if you experience this "
						"problem often.");
				} else if (!bucketState->completed && !xsendfile) {
					// mod_xsendfile drops the entire output bucket so
					// suppress this message when mod_xsendfile is active.
					P_WARN("Apache stopped forwarding the backend's response, "
						"even though the HTTP client did not close the "
						"connection. Is this an Apache bug?");
				}
				*/
				
				return OK;
			} else if (backendData[0] == '\0') {
				/* if ((long long) timer.elapsed() >= r->server->timeout / 1000) {
					// Looks like an I/O timeout.
					P_ERROR("No data received from " <<
						"the backend application (process " <<
						backendPid << ") within " <<
						(r->server->timeout / 1000) << " msec. Either " <<
						"the backend application is frozen, or " <<
						"your TimeOut value of " <<
						(r->server->timeout / 1000000) <<
						" seconds is too low. Please check " <<
						"whether your application is frozen, or " <<
						"increase the value of the TimeOut " <<
						"configuration directive.");
				} else {
					P_ERROR("The backend application (process " <<
						backendPid << ") did not send a valid " <<
						"HTTP response; instead, it sent nothing " <<
						"at all. It is possible that it has crashed; " <<
						"please check whether there are crashing " <<
						"bugs in this application.");
				} */
				apr_table_setn(r->err_headers_out, "Status", "500 Internal Server Error");
				return HTTP_INTERNAL_SERVER_ERROR;
			} else {
				/* if ((long long) timer.elapsed() >= r->server->timeout / 1000) {
					// Looks like an I/O timeout.
					P_ERROR("The backend application (process " <<
						backendPid << ") hasn't sent a valid " <<
						"HTTP response within " <<
						(r->server->timeout / 1000) << " msec. Either " <<
						"the backend application froze while " <<
						"sending a response, or " <<
						"your TimeOut value of " <<
						(r->server->timeout / 1000000) <<
						" seconds is too low. Please check " <<
						"whether the application is frozen, or " <<
						"increase the value of the TimeOut " <<
						"configuration directive. The application " <<
						"has sent this data so far: [" <<
						backendData << "]");
				} else {
					P_ERROR("The backend application (process " <<
						backendPid << ") didn't send a valid " <<
						"HTTP response. It might have crashed " <<
						"during the middle of sending an HTTP " <<
						"response, so please check whether there " <<
						"are crashing problems in your application. " <<
						"This is the data that it sent: [" <<
						backendData << "]");
				} */
				apr_table_setn(r->err_headers_out, "Status", "500 Internal Server Error");
				return HTTP_INTERNAL_SERVER_ERROR;
			}
			
		} catch (const thread_interrupted &e) {
			P_TRACE(3, "A system call was interrupted during an HTTP request. Apache "
				"is probably restarting or shutting down. Backtrace:\n" <<
				e.backtrace());
			return HTTP_INTERNAL_SERVER_ERROR;
			
		} catch (const tracable_exception &e) {
			P_ERROR("Unexpected error in mod_passenger: " <<
				e.what() << "\n" << "  Backtrace:\n" << e.backtrace());
			return HTTP_INTERNAL_SERVER_ERROR;
		
		} catch (const std::exception &e) {
			P_ERROR("Unexpected error in mod_passenger: " <<
				e.what() << "\n" << "  Backtrace: not available");
			return HTTP_INTERNAL_SERVER_ERROR;
		}
	}
	
	unsigned int
	escapeUri(unsigned char *dst, const unsigned char *src, size_t size) {
		static const char hex[] = "0123456789abcdef";
			           /* " ", "#", "%", "?", %00-%1F, %7F-%FF */
		static uint32_t escape[] = {
		       0xffffffff, /* 1111 1111 1111 1111  1111 1111 1111 1111 */

		                   /* ?>=< ;:98 7654 3210  /.-, +*)( '&%$ #"!  */
		       0x80000029, /* 1000 0000 0000 0000  0000 0000 0010 1001 */

		                   /* _^]\ [ZYX WVUT SRQP  ONML KJIH GFED CBA@ */
		       0x00000000, /* 0000 0000 0000 0000  0000 0000 0000 0000 */

		                   /*  ~}| {zyx wvut srqp  onml kjih gfed cba` */
		       0x80000000, /* 1000 0000 0000 0000  0000 0000 0000 0000 */

		       0xffffffff, /* 1111 1111 1111 1111  1111 1111 1111 1111 */
		       0xffffffff, /* 1111 1111 1111 1111  1111 1111 1111 1111 */
		       0xffffffff, /* 1111 1111 1111 1111  1111 1111 1111 1111 */
		       0xffffffff  /* 1111 1111 1111 1111  1111 1111 1111 1111 */
		};
		
		if (dst == NULL) {
			/* find the number of the characters to be escaped */
			unsigned int n = 0;
			while (size > 0) {
				if (escape[*src >> 5] & (1 << (*src & 0x1f))) {
					n++;
				}
				src++;
				size--;
			}
			return n;
		}
		
		while (size > 0) {
			if (escape[*src >> 5] & (1 << (*src & 0x1f))) {
				*dst++ = '%';
				*dst++ = hex[*src >> 4];
				*dst++ = hex[*src & 0xf];
				src++;
			} else {
				*dst++ = *src++;
			}
			size--;
		}
		return 0;
	}
	
	/**
	 * Convert an HTTP header name to a CGI environment name.
	 */
	char *httpToEnv(apr_pool_t *p, const char *headerName) {
		char *result  = apr_pstrcat(p, "HTTP_", headerName, NULL);
		char *current = result + sizeof("HTTP_") - 1;
		
		while (*current != '\0') {
			if (*current == '-') {
				*current = '_';
			} else {
				*current = apr_toupper(*current);
			}
			current++;
		}
		
		return result;
	}
	
	const char *lookupInTable(apr_table_t *table, const char *name) {
		const apr_array_header_t *headers = apr_table_elts(table);
		apr_table_entry_t *elements = (apr_table_entry_t *) headers->elts;
		
		for (int i = 0; i < headers->nelts; i++) {
			if (elements[i].key != NULL && strcasecmp(elements[i].key, name) == 0) {
				return elements[i].val;
			}
		}
		return NULL;
	}
	
	const char *lookupHeader(request_rec *r, const char *name) {
		return lookupInTable(r->headers_in, name);
	}
	
	const char *lookupEnv(request_rec *r, const char *name) {
		return lookupInTable(r->subprocess_env, name);
	}
	
	void addHeader(string &headers, const char *name, const char *value) {
		if (name != NULL && value != NULL) {
			headers.append(name);
			headers.append(1, '\0');
			headers.append(value);
			headers.append(1, '\0');
		}
	}
	
	void addHeader(string &headers, const char *name, const StaticString &value) {
		if (name != NULL) {
			headers.append(name);
			headers.append(1, '\0');
			headers.append(value.c_str(), value.size());
			headers.append(1, '\0');
		}
	}
	
	unsigned int constructHeaders(request_rec *r, DirConfig *config,
		vector<StaticString> &requestData, DirectoryMapper &mapper, const string &appRoot,
		string &output)
	{
		const char *baseURI = mapper.getBaseURI();
		
		/*
		 * Apache unescapes URI's before passing them to Phusion Passenger,
		 * but backend processes expect the escaped version.
		 * http://code.google.com/p/phusion-passenger/issues/detail?id=404
		 */
		size_t uriLen = strlen(r->uri);
		unsigned int escaped = escapeUri(NULL, (const unsigned char *) r->uri, uriLen);
		char escapedUri[uriLen + 2 * escaped + 1];
		escapeUri((unsigned char *) escapedUri, (const unsigned char *) r->uri, uriLen);
		escapedUri[uriLen + 2 * escaped] = '\0';
		
		
		// Set standard CGI variables.
		#ifdef AP_GET_SERVER_VERSION_DEPRECATED
<<<<<<< HEAD
			addHeader(output, "SERVER_SOFTWARE", ap_get_server_banner());
		#else
			addHeader(output, "SERVER_SOFTWARE", ap_get_server_version());
		#endif
		addHeader(output, "SERVER_PROTOCOL", r->protocol);
		addHeader(output, "SERVER_NAME",     ap_get_server_name(r));
		addHeader(output, "SERVER_ADMIN",    r->server->server_admin);
		addHeader(output, "SERVER_ADDR",     r->connection->local_ip);
		addHeader(output, "SERVER_PORT",     apr_psprintf(r->pool, "%u", ap_get_server_port(r)));
		addHeader(output, "REMOTE_ADDR",     r->connection->remote_ip);
		addHeader(output, "REMOTE_PORT",     apr_psprintf(r->pool, "%d", r->connection->remote_addr->port));
		addHeader(output, "REMOTE_USER",     r->user);
		addHeader(output, "REQUEST_METHOD",  r->method);
		addHeader(output, "QUERY_STRING",    r->args ? r->args : "");
		addHeader(output, "HTTPS",           lookupEnv(r, "HTTPS"));
		addHeader(output, "CONTENT_TYPE",    lookupHeader(r, "Content-type"));
		addHeader(output, "DOCUMENT_ROOT",   ap_document_root(r));
=======
			addHeader(headers, "SERVER_SOFTWARE", ap_get_server_banner());
		#else
			addHeader(headers, "SERVER_SOFTWARE", ap_get_server_version());
		#endif
		addHeader(headers, "SERVER_PROTOCOL", r->protocol);
		addHeader(headers, "SERVER_NAME",     ap_get_server_name(r));
		addHeader(headers, "SERVER_ADMIN",    r->server->server_admin);
		addHeader(headers, "SERVER_ADDR",     r->connection->local_ip);
		addHeader(headers, "SERVER_PORT",     apr_psprintf(r->pool, "%u", ap_get_server_port(r)));
		#if HTTP_VERSION(AP_SERVER_MAJORVERSION_NUMBER, AP_SERVER_MINORVERSION_NUMBER) >= 2004
			addHeader(headers, "REMOTE_ADDR", r->connection->client_ip);
			addHeader(headers, "REMOTE_PORT", apr_psprintf(r->pool, "%d", r->connection->client_addr->port));
		#else
			addHeader(headers, "REMOTE_ADDR", r->connection->remote_ip);
			addHeader(headers, "REMOTE_PORT", apr_psprintf(r->pool, "%d", r->connection->remote_addr->port));
		#endif
		addHeader(headers, "REMOTE_USER",     r->user);
		addHeader(headers, "REQUEST_METHOD",  r->method);
		addHeader(headers, "QUERY_STRING",    r->args ? r->args : "");
		addHeader(headers, "HTTPS",           lookupEnv(r, "HTTPS"));
		addHeader(headers, "CONTENT_TYPE",    lookupHeader(r, "Content-type"));
		addHeader(headers, "DOCUMENT_ROOT",   ap_document_root(r));
>>>>>>> cf735f06
		
		if (config->allowsEncodedSlashes()) {
			/*
			 * Apache decodes encoded slashes in r->uri, so we must use r->unparsed_uri
			 * if we are to support encoded slashes. However mod_rewrite doesn't change
			 * r->unparsed_uri, so the user must make a choice between mod_rewrite
			 * support or encoded slashes support. Sucks. :-(
			 *
			 * http://code.google.com/p/phusion-passenger/issues/detail?id=113
			 * http://code.google.com/p/phusion-passenger/issues/detail?id=230
			 */
			addHeader(output, "REQUEST_URI", r->unparsed_uri);
		} else {
			const char *request_uri;
			if (r->args != NULL) {
				request_uri = apr_pstrcat(r->pool, escapedUri, "?", r->args, NULL);
			} else {
				request_uri = escapedUri;
			}
			addHeader(output, "REQUEST_URI", request_uri);
		}
		
		if (strcmp(baseURI, "/") == 0) {
			addHeader(output, "SCRIPT_NAME", "");
			addHeader(output, "PATH_INFO", escapedUri);
		} else {
			addHeader(output, "SCRIPT_NAME", baseURI);
			addHeader(output, "PATH_INFO", escapedUri + strlen(baseURI));
		}
		
		// Set HTTP headers.
		const apr_array_header_t *hdrs_arr;
		apr_table_entry_t *hdrs;
		int i;
		
		hdrs_arr = apr_table_elts(r->headers_in);
		hdrs = (apr_table_entry_t *) hdrs_arr->elts;
		for (i = 0; i < hdrs_arr->nelts; ++i) {
			if (hdrs[i].key) {
				addHeader(output, httpToEnv(r->pool, hdrs[i].key), hdrs[i].val);
			}
		}
		
		// Add other environment variables.
		const apr_array_header_t *env_arr;
		apr_table_entry_t *env;
		
		env_arr = apr_table_elts(r->subprocess_env);
		env = (apr_table_entry_t*) env_arr->elts;
		for (i = 0; i < env_arr->nelts; ++i) {
			addHeader(output, env[i].key, env[i].val);
		}
		
		// Phusion Passenger options.
		addHeader(output, "PASSENGER_STATUS_LINE", "false");
		addHeader(output, "PASSENGER_APP_ROOT", appRoot);
		addHeader(output, "PASSENGER_APP_GROUP_NAME", config->getAppGroupName(appRoot));
		addHeader(output, "PASSENGER_USE_GLOBAL_QUEUE",
			config->usingGlobalQueue() ? "true" : "false");
		addHeader(output, "PASSENGER_ENV", config->getEnvironment());
		addHeader(output, "PASSENGER_SPAWN_METHOD", config->getSpawnMethodString());
		addHeader(output, "PASSENGER_USER", config->getUser());
		addHeader(output, "PASSENGER_GROUP", config->getGroup());
		addHeader(output, "PASSENGER_APP_TYPE", mapper.getApplicationTypeString());
		addHeader(output, "PASSENGER_MIN_INSTANCES",
			apr_psprintf(r->pool, "%ld", config->getMinInstances()));
		addHeader(output, "PASSENGER_FRAMEWORK_SPAWNER_IDLE_TIME",
			apr_psprintf(r->pool, "%ld", config->frameworkSpawnerTimeout));
		addHeader(output, "PASSENGER_APP_SPAWNER_IDLE_TIME",
			apr_psprintf(r->pool, "%ld", config->appSpawnerTimeout));
		addHeader(output, "PASSENGER_DEBUGGER", "false");
		addHeader(output, "PASSENGER_SHOW_VERSION_IN_HEADER", "true");
		addHeader(output, "PASSENGER_MAX_REQUESTS",
			apr_psprintf(r->pool, "%ld", config->getMaxRequests()));
		addHeader(output, "PASSENGER_STAT_THROTTLE_RATE",
			apr_psprintf(r->pool, "%ld", config->getStatThrottleRate()));
		addHeader(output, "PASSENGER_RESTART_DIR", config->getRestartDir());
		addHeader(output, "PASSENGER_FRIENDLY_ERROR_PAGES",
			config->showFriendlyErrorPages() ? "true" : "false");
		if (config->useUnionStation() && !config->unionStationKey.empty()) {
			addHeader(output, "UNION_STATION_SUPPORT", "true");
			addHeader(output, "UNION_STATION_KEY", config->unionStationKey);
			if (!config->unionStationFilters.empty()) {
				addHeader(output, "UNION_STATION_FILTERS",
					config->getUnionStationFilterString());
			}
		}
		
		/*********************/
		/*********************/
		
		requestData.push_back(output);
		return output.size();
	}
	
	void throwUploadBufferingException(request_rec *r, int code) {
		DirConfig *config = getDirConfig(r);
		string message("An error occured while "
			"buffering HTTP upload data to "
			"a temporary file in ");
		ServerInstanceDir::GenerationPtr generation = agentsStarter.getGeneration();
		message.append(config->getUploadBufferDir(generation));
		
		switch (code) {
		case ENOSPC:
			message.append(". Disk directory doesn't have enough disk space, "
				"so please make sure that it has "
				"enough disk space for buffering file uploads, "
				"or set the 'PassengerUploadBufferDir' directive "
				"to a directory that has enough disk space.");
			throw RuntimeException(message);
			break;
		case EDQUOT:
			message.append(". The current Apache worker process (which is "
				"running as ");
			message.append(getProcessUsername());
			message.append(") cannot write to this directory because of "
				"disk quota limits. Please make sure that the volume "
				"that this directory resides on has enough disk space "
				"quota for the Apache worker process, or set the "
				"'PassengerUploadBufferDir' directive to a different "
				"directory that has enough disk space quota.");
			throw RuntimeException(message);
			break;
		case ENOENT:
			message.append(". This directory doesn't exist, so please make "
				"sure that this directory exists, or set the "
				"'PassengerUploadBufferDir' directive to a "
				"directory that exists and can be written to.");
			throw RuntimeException(message);
			break;
		case EACCES:
			message.append(". The current Apache worker process (which is "
				"running as ");
			message.append(getProcessUsername());
			message.append(") doesn't have permissions to write to this "
				"directory. Please change the permissions for this "
				"directory (as well as all parent directories) so that "
				"it is writable by the Apache worker process, or set "
				"the 'PassengerUploadBufferDir' directive to a directory "
				"that Apache can write to.");
			throw RuntimeException(message);
			break;
		default:
			throw SystemException(message, code);
			break;
		}
	}
	
	/**
	 * Reads the next chunk of the request body and put it into a buffer.
	 *
	 * This is like ap_get_client_block(), but can actually report errors
	 * in a sane way. ap_get_client_block() tells you that something went
	 * wrong, but not *what* went wrong.
	 *
	 * @param r The current request.
	 * @param buffer A buffer to put the read data into.
	 * @param bufsiz The size of the buffer.
	 * @return The number of bytes read, or 0 on EOF.
	 * @throws RuntimeException Something non-I/O related went wrong, e.g.
	 *                          failure to allocate memory and stuff.
	 * @throws IOException An I/O error occurred while trying to read the
	 *                     request body data.
	 */
	unsigned long readRequestBodyFromApache(request_rec *r, char *buffer, apr_size_t bufsiz) {
		apr_status_t rv;
		apr_bucket_brigade *bb;
		
		if (r->remaining < 0 || (!r->read_chunked && r->remaining == 0)) {
			return 0;
		}

		bb = apr_brigade_create(r->pool, r->connection->bucket_alloc);
		if (bb == NULL) {
			r->connection->keepalive = AP_CONN_CLOSE;
			throw RuntimeException("An error occurred while receiving HTTP upload data: "
				"unable to create a bucket brigade. Maybe the system doesn't have "
				"enough free memory.");
		}
		
		rv = ap_get_brigade(r->input_filters, bb, AP_MODE_READBYTES,
		                    APR_BLOCK_READ, bufsiz);
		
		/* We lose the failure code here.  This is why ap_get_client_block should
		 * not be used.
		 */
		if (rv != APR_SUCCESS) {
			/* if we actually fail here, we want to just return and
			 * stop trying to read data from the client.
			 */
			r->connection->keepalive = AP_CONN_CLOSE;
			apr_brigade_destroy(bb);
			
			char buf[150], *errorString, message[1024];
			errorString = apr_strerror(rv, buf, sizeof(buf));
			if (errorString != NULL) {
				snprintf(message, sizeof(message),
					"An error occurred while receiving HTTP upload data: %s (%d)",
					errorString, rv);
			} else {
				snprintf(message, sizeof(message),
					"An error occurred while receiving HTTP upload data: unknown error %d",
					rv);
			}
			message[sizeof(message) - 1] = '\0';
			throw RuntimeException(message);
		}
		
		/* If this fails, it means that a filter is written incorrectly and that
		 * it needs to learn how to properly handle APR_BLOCK_READ requests by
		 * returning data when requested.
		 */
		if (APR_BRIGADE_EMPTY(bb)) {
			throw RuntimeException("An error occurred while receiving HTTP upload data: "
				"the next filter in the input filter chain has "
				"a bug. Please contact the author who wrote this filter about "
				"this. This problem is not caused by Phusion Passenger.");
		}

		/* Check to see if EOS in the brigade.
		 *
		 * If so, we have to leave a nugget for the *next* readRequestBodyFromApache()
		 * call to return 0.
		 */
		if (APR_BUCKET_IS_EOS(APR_BRIGADE_LAST(bb))) {
			if (r->read_chunked) {
				r->remaining = -1;
			} else {
				r->remaining = 0;
			}
		}

		rv = apr_brigade_flatten(bb, buffer, &bufsiz);
		if (rv != APR_SUCCESS) {
			apr_brigade_destroy(bb);
			
			char buf[150], *errorString, message[1024];
			errorString = apr_strerror(rv, buf, sizeof(buf));
			if (errorString != NULL) {
				snprintf(message, sizeof(message),
					"An error occurred while receiving HTTP upload data: %s (%d)",
					errorString, rv);
			} else {
				snprintf(message, sizeof(message),
					"An error occurred while receiving HTTP upload data: unknown error %d",
					rv);
			}
			message[sizeof(message) - 1] = '\0';
			throw IOException(message);
		}
		
		/* XXX yank me? */
		r->read_length += bufsiz;
		
		apr_brigade_destroy(bb);
		return bufsiz;
	}
	
	/**
	 * Receive the HTTP upload data and buffer it into a BufferedUpload temp file.
	 *
	 * @param r The request.
	 * @throws RuntimeException
	 * @throws SystemException
	 * @throws IOException
	 */
	shared_ptr<BufferedUpload> receiveRequestBody(request_rec *r) {
		TRACE_POINT();
		DirConfig *config = getDirConfig(r);
		shared_ptr<BufferedUpload> tempFile;
		try {
			ServerInstanceDir::GenerationPtr generation = agentsStarter.getGeneration();
			string uploadBufferDir = config->getUploadBufferDir(generation);
			tempFile.reset(new BufferedUpload(uploadBufferDir));
		} catch (const SystemException &e) {
			throwUploadBufferingException(r, e.code());
		}
		
		char buf[1024 * 32];
		apr_off_t len;
		size_t total_written = 0;
		
		while ((len = readRequestBodyFromApache(r, buf, sizeof(buf))) > 0) {
			size_t written = 0;
			do {
				size_t ret = fwrite(buf, 1, len - written, tempFile->handle);
				if (ret <= 0 || fflush(tempFile->handle) == EOF) {
					throwUploadBufferingException(r, errno);
				}
				written += ret;
			} while (written < (size_t) len);
			total_written += written;
		}
		return tempFile;
	}
	
	/**
	 * Receive the HTTP upload data and buffer it into a string.
	 *
	 * @param r The request.
	 * @param contentLength The value of the HTTP Content-Length header. This is used
	 *                      to check whether the HTTP client has sent complete upload
	 *                      data. NULL indicates that there is no Content-Length header,
	 *                      i.e. that the HTTP client used chunked transfer encoding.
	 * @param string The string to buffer into.
	 * @throws RuntimeException
	 * @throws IOException
	 */
	void receiveRequestBody(request_rec *r, const char *contentLength, string &buffer) {
		TRACE_POINT();
		unsigned long l_contentLength = 0;
		char buf[1024 * 32];
		apr_off_t len;
		
		buffer.clear();
		if (contentLength != NULL) {
			l_contentLength = atol(contentLength);
			buffer.reserve(l_contentLength);
		}
		
		while ((len = readRequestBodyFromApache(r, buf, sizeof(buf))) > 0) {
			buffer.append(buf, len);
		}
	}
	
	void sendRequestBody(const FileDescriptor &fd, shared_ptr<BufferedUpload> &uploadData) {
		TRACE_POINT();
		rewind(uploadData->handle);
		while (!feof(uploadData->handle)) {
			char buf[1024 * 32];
			size_t size;
			
			size = fread(buf, 1, sizeof(buf), uploadData->handle);
			writeExact(fd, buf, size);
		}
	}

public:
	Hooks(apr_pool_t *pconf, apr_pool_t *plog, apr_pool_t *ptemp, server_rec *s)
	    : cstat(1024),
	      agentsStarter(AgentsStarter::NGINX)
	{
		serverConfig.finalize();
		Passenger::setLogLevel(serverConfig.logLevel);
		if (serverConfig.debugLogFile != NULL) {
			Passenger::setDebugFile(serverConfig.debugLogFile);
		}
		m_hasModRewrite = UNKNOWN;
		m_hasModDir = UNKNOWN;
		m_hasModAutoIndex = UNKNOWN;
		m_hasModXsendfile = UNKNOWN;
		
		P_DEBUG("Initializing Phusion Passenger...");
		ap_add_version_component(pconf, "Phusion_Passenger/" PASSENGER_VERSION);
		
		if (serverConfig.root == NULL) {
			throw ConfigurationException("The 'PassengerRoot' configuration option "
				"is not specified. This option is required, so please specify it. "
				"TIP: The correct value for this option was given to you by "
				"'passenger-install-apache2-module'.");
		}
		
		agentsStarter.start(serverConfig.logLevel,
			(serverConfig.debugLogFile == NULL) ? "" : serverConfig.debugLogFile,
			getpid(), serverConfig.tempDir,
			serverConfig.userSwitching,
			serverConfig.defaultUser, serverConfig.defaultGroup,
			unixd_config.user_id, unixd_config.group_id,
			serverConfig.root, serverConfig.ruby, serverConfig.maxPoolSize,
			serverConfig.maxInstancesPerApp, serverConfig.poolIdleTime,
			"",
			serverConfig.analyticsLogDir, serverConfig.analyticsLogUser,
			serverConfig.analyticsLogGroup, serverConfig.analyticsLogPermissions,
			serverConfig.unionStationGatewayAddress,
			serverConfig.unionStationGatewayPort,
			serverConfig.unionStationGatewayCert,
			serverConfig.unionStationProxyAddress,
			serverConfig.unionStationProxyType,
			serverConfig.prestartURLs);
		
		// Store some relevant information in the generation directory.
		string generationPath = agentsStarter.getGeneration()->getPath();
		server_rec *server;
		string configFiles;
		
		#ifdef AP_GET_SERVER_VERSION_DEPRECATED
			createFile(generationPath + "/web_server.txt",
				ap_get_server_description());
		#else
			createFile(generationPath + "/web_server.txt",
				ap_get_server_version());
		#endif
		
		for (server = s; server != NULL; server = server->next) {
			if (server->defn_name != NULL) {
				configFiles.append(server->defn_name);
				configFiles.append(1, '\n');
			}
		}
		createFile(generationPath + "/config_files.txt", configFiles);
	}
	
	void childInit(apr_pool_t *pchild, server_rec *s) {
		agentsStarter.detach();
	}
	
	int prepareRequestWhenInHighPerformanceMode(request_rec *r) {
		DirConfig *config = getDirConfig(r);
		if (config->isEnabled() && config->highPerformanceMode()) {
			if (prepareRequest(r, config, r->filename, true)) {
				return OK;
			} else {
				return DECLINED;
			}
		} else {
			return DECLINED;
		}
	}
	
	/**
	 * This is the hook method for the map_to_storage hook. Apache's final map_to_storage hook
	 * method (defined in core.c) will do the following:
	 *
	 * If r->filename doesn't exist, then it will change the filename to the
	 * following form:
	 *    
	 *     A/B
	 *    
	 * A is top-most directory that exists. B is the first filename piece that
	 * normally follows A. For example, suppose that a website's DocumentRoot
	 * is /website, on server http://test.com/. Suppose that there's also a
	 * directory /website/images. No other files or directories exist in /website.
	 * 
	 * If we access:                    then r->filename will be:
	 * http://test.com/foo/bar          /website/foo
	 * http://test.com/foo/bar/baz      /website/foo
	 * http://test.com/images/foo/bar   /website/images/foo
	 *
	 * We obviously don't want this to happen because it'll interfere with our page
	 * cache file search code. So here we save the original value of r->filename so
	 * that we can use it later.
	 */
	int saveOriginalFilename(request_rec *r) {
		apr_table_set(r->notes, "Phusion Passenger: original filename", r->filename);
		return DECLINED;
	}
	
	int prepareRequestWhenNotInHighPerformanceMode(request_rec *r) {
		DirConfig *config = getDirConfig(r);
		if (config->isEnabled()) {
			if (config->highPerformanceMode()) {
				/* Preparations have already been done in the map_to_storage hook.
				 * Prevent other modules' fixups hooks from being run.
				 */
				return OK;
			} else {
				/* core.c's map_to_storage hook will transform the filename, as
				 * described by saveOriginalFilename(). Here we restore the
				 * original filename.
				 */
				const char *filename = apr_table_get(r->notes, "Phusion Passenger: original filename");
				if (filename == NULL) {
					return DECLINED;
				} else {
					prepareRequest(r, config, filename);
					/* Always return declined in order to let other modules'
					 * hooks run, regardless of what prepareRequest()'s
					 * result is.
					 */
					return DECLINED;
				}
			}
		} else {
			return DECLINED;
		}
	}
	
	/**
	 * The default .htaccess provided by on Rails on Rails (that is, before version 2.1.0)
	 * has the following mod_rewrite rules in it:
	 *
	 *   RewriteEngine on
	 *   RewriteRule ^$ index.html [QSA]
	 *   RewriteRule ^([^.]+)$ $1.html [QSA]
	 *   RewriteCond %{REQUEST_FILENAME} !-f
	 *   RewriteRule ^(.*)$ dispatch.cgi [QSA,L]
	 *
	 * As a result, all requests that do not map to a filename will be redirected to
	 * dispatch.cgi (or dispatch.fcgi, if the user so specified). We don't want that
	 * to happen, so before mod_rewrite applies its rules, we save the current state.
	 * After mod_rewrite has applied its rules, undoRedirectionToDispatchCgi() will
	 * check whether mod_rewrite attempted to perform an internal redirection to
	 * dispatch.(f)cgi. If so, then it will revert the state to the way it was before
	 * mod_rewrite took place.
	 */
	int saveStateBeforeRewriteRules(request_rec *r) {
		RequestNote *note = getRequestNote(r);
		if (note != 0 && hasModRewrite()) {
			note->handlerBeforeModRewrite = r->handler;
			note->filenameBeforeModRewrite = r->filename;
		}
		return DECLINED;
	}

	int undoRedirectionToDispatchCgi(request_rec *r) {
		RequestNote *note = getRequestNote(r);
		if (note == 0 || !hasModRewrite()) {
			return DECLINED;
		}
		
		if (r->handler != NULL && strcmp(r->handler, "redirect-handler") == 0) {
			// Check whether r->filename looks like "redirect:.../dispatch.(f)cgi"
			size_t len = strlen(r->filename);
			// 22 == strlen("redirect:/dispatch.cgi")
			if (len >= 22 && memcmp(r->filename, "redirect:", 9) == 0
			 && (memcmp(r->filename + len - 13, "/dispatch.cgi", 13) == 0
			  || memcmp(r->filename + len - 14, "/dispatch.fcgi", 14) == 0)) {
				if (note->filenameBeforeModRewrite != NULL) {
					r->filename = note->filenameBeforeModRewrite;
					r->canonical_filename = note->filenameBeforeModRewrite;
					r->handler = note->handlerBeforeModRewrite;
				}
			}
		}
		return DECLINED;
	}
	
	/**
	 * mod_dir does the following:
	 * If r->filename is a directory, and the URI doesn't end with a slash,
	 * then it will redirect the browser to an URI with a slash. For example,
	 * if you go to http://foo.com/images, then it will redirect you to
	 * http://foo.com/images/.
	 *
	 * This behavior is undesired. Suppose that there is an ImagesController,
	 * and there's also a 'public/images' folder used for storing page cache
	 * files. Then we don't want mod_dir to perform the redirection.
	 *
	 * So in startBlockingModDir(), we temporarily change some fields in the
	 * request structure in order to block mod_dir. In endBlockingModDir() we
	 * revert those fields to their old value.
	 */
	int startBlockingModDir(request_rec *r) {
		RequestNote *note = getRequestNote(r);
		if (note != 0 && hasModDir()) {
			note->oldFileType = r->finfo.filetype;
			r->finfo.filetype = APR_NOFILE;
		}
		return DECLINED;
	}
	
	int endBlockingModDir(request_rec *r) {
		RequestNote *note = getRequestNote(r);
		if (note != 0 && hasModDir()) {
			r->finfo.filetype = note->oldFileType;
		}
		return DECLINED;
	}
	
	/**
	 * mod_autoindex will try to display a directory index for URIs that map to a directory.
	 * This is undesired because of page caching semantics. Suppose that a Rails application
	 * has an ImagesController which has page caching enabled, and thus also a 'public/images'
	 * directory. When the visitor visits /images we'll want the request to be forwarded to
	 * the Rails application, instead of displaying a directory index.
	 *
	 * So in this hook method, we temporarily change some fields in the request structure
	 * in order to block mod_autoindex. In endBlockingModAutoIndex(), we restore the request
	 * structure to its former state.
	 */
	int startBlockingModAutoIndex(request_rec *r) {
		RequestNote *note = getRequestNote(r);
		if (note != 0 && hasModAutoIndex()) {
			note->handlerBeforeModAutoIndex = r->handler;
			r->handler = "";
		}
		return DECLINED;
	}
	
	int endBlockingModAutoIndex(request_rec *r) {
		RequestNote *note = getRequestNote(r);
		if (note != 0 && hasModAutoIndex()) {
			r->handler = note->handlerBeforeModAutoIndex;
		}
		return DECLINED;
	}
	
	int handleRequestWhenInHighPerformanceMode(request_rec *r) {
		DirConfig *config = getDirConfig(r);
		if (config->highPerformanceMode()) {
			return handleRequest(r);
		} else {
			return DECLINED;
		}
	}
	
	int handleRequestWhenNotInHighPerformanceMode(request_rec *r) {
		DirConfig *config = getDirConfig(r);
		if (config->highPerformanceMode()) {
			return DECLINED;
		} else {
			return handleRequest(r);
		}
	}
};



/******************************************************************
 * Below follows lightweight C wrappers around the C++ Hook class.
 ******************************************************************/

/**
 * @ingroup Hooks
 * @{
 */

static Hooks *hooks = NULL;

static apr_status_t
destroy_hooks(void *arg) {
	try {
		this_thread::disable_interruption di;
		this_thread::disable_syscall_interruption dsi;
		P_DEBUG("Shutting down Phusion Passenger...");
		delete hooks;
		hooks = NULL;
	} catch (const thread_interrupted &) {
		// Ignore interruptions, we're shutting down anyway.
		P_TRACE(3, "A system call was interrupted during shutdown of mod_passenger.");
	} catch (const std::exception &e) {
		// Ignore other exceptions, we're shutting down anyway.
		P_TRACE(3, "Exception during shutdown of mod_passenger: " << e.what());
	}
	return APR_SUCCESS;
}

static int
init_module(apr_pool_t *pconf, apr_pool_t *plog, apr_pool_t *ptemp, server_rec *s) {
	/*
	 * HISTORICAL NOTE:
	 *
	 * The Apache initialization process has the following properties:
	 *
	 * 1. Apache on Unix calls the post_config hook twice, once before detach() and once
	 *    after. On Windows it never calls detach().
	 * 2. When Apache is compiled to use DSO modules, the modules are unloaded between the
	 *    two post_config hook calls.
	 * 3. On Unix, if the -X commandline option is given (the 'DEBUG' config is set),
	 *    detach() will not be called.
	 *
	 * Because of property #2, the post_config hook is called twice. We initially tried
	 * to avoid this with all kinds of hacks and workarounds, but none of them are
	 * universal, i.e. it works for some people but not for others. So we got rid of the
	 * hacks, and now we always initialize in the post_config hook.
	 */
	if (hooks != NULL) {
		P_DEBUG("Restarting Phusion Passenger....");
		delete hooks;
		hooks = NULL;
	}
	try {
		hooks = new Hooks(pconf, plog, ptemp, s);
		apr_pool_cleanup_register(pconf, NULL,
			destroy_hooks,
			apr_pool_cleanup_null);
		return OK;
	
	} catch (const thread_interrupted &e) {
		P_TRACE(2, "A system call was interrupted during mod_passenger "
			"initialization. Apache might be restarting or shutting "
			"down. Backtrace:\n" << e.backtrace());
		return DECLINED;
	
	} catch (const thread_resource_error &e) {
		struct rlimit lim;
		string pthread_threads_max;
		
		lim.rlim_cur = 0;
		lim.rlim_max = 0;

		/* Solaris does not define the RLIMIT_NPROC limit. Setting it to infinity... */
#ifdef RLIMIT_NPROC
		getrlimit(RLIMIT_NPROC, &lim);
#else
		lim.rlim_cur = lim.rlim_max = RLIM_INFINITY; 
#endif

		#ifdef PTHREAD_THREADS_MAX
			pthread_threads_max = toString(PTHREAD_THREADS_MAX);
		#else
			pthread_threads_max = "unknown";
		#endif
		
		ap_log_error(APLOG_MARK, APLOG_ERR, 0, s,
			"*** Passenger could not be initialize because a "
			"threading resource could not be allocated or initialized. "
			"The error message is:");
		fprintf(stderr,
			"  %s\n\n"
			"System settings:\n"
			"  RLIMIT_NPROC: soft = %d, hard = %d\n"
			"  PTHREAD_THREADS_MAX: %s\n"
			"\n",
			e.what(),
			(int) lim.rlim_cur, (int) lim.rlim_max,
			pthread_threads_max.c_str());
		
		fprintf(stderr, "Output of 'uname -a' follows:\n");
		fflush(stderr);
		system("uname -a >&2");
		
		fprintf(stderr, "\nOutput of 'ulimit -a' follows:\n");
		fflush(stderr);
		system("ulimit -a >&2");
		
		return DECLINED;
		
	} catch (const std::exception &e) {
		ap_log_error(APLOG_MARK, APLOG_ERR, 0, s,
			"*** Passenger could not be initialized because of this error: %s",
			e.what());
		hooks = NULL;
		return DECLINED;
	}
}

static void
child_init(apr_pool_t *pchild, server_rec *s) {
	if (OXT_LIKELY(hooks != NULL)) {
		hooks->childInit(pchild, s);
	}
}

#define DEFINE_REQUEST_HOOK(c_name, cpp_name)        \
	static int c_name(request_rec *r) {          \
		if (OXT_LIKELY(hooks != NULL)) {     \
			return hooks->cpp_name(r);   \
		} else {                             \
			return DECLINED;             \
		}                                    \
	}

DEFINE_REQUEST_HOOK(prepare_request_when_in_high_performance_mode, prepareRequestWhenInHighPerformanceMode)
DEFINE_REQUEST_HOOK(save_original_filename, saveOriginalFilename)
DEFINE_REQUEST_HOOK(prepare_request_when_not_in_high_performance_mode, prepareRequestWhenNotInHighPerformanceMode)
DEFINE_REQUEST_HOOK(save_state_before_rewrite_rules, saveStateBeforeRewriteRules)
DEFINE_REQUEST_HOOK(undo_redirection_to_dispatch_cgi, undoRedirectionToDispatchCgi)
DEFINE_REQUEST_HOOK(start_blocking_mod_dir, startBlockingModDir)
DEFINE_REQUEST_HOOK(end_blocking_mod_dir, endBlockingModDir)
DEFINE_REQUEST_HOOK(start_blocking_mod_autoindex, startBlockingModAutoIndex)
DEFINE_REQUEST_HOOK(end_blocking_mod_autoindex, endBlockingModAutoIndex)
DEFINE_REQUEST_HOOK(handle_request_when_in_high_performance_mode, handleRequestWhenInHighPerformanceMode)
DEFINE_REQUEST_HOOK(handle_request_when_not_in_high_performance_mode, handleRequestWhenNotInHighPerformanceMode)


/**
 * Apache hook registration function.
 */
void
passenger_register_hooks(apr_pool_t *p) {
	static const char * const rewrite_module[] = { "mod_rewrite.c", NULL };
	static const char * const dir_module[] = { "mod_dir.c", NULL };
	static const char * const autoindex_module[] = { "mod_autoindex.c", NULL };
	
	ap_hook_post_config(init_module, NULL, NULL, APR_HOOK_MIDDLE);
	ap_hook_child_init(child_init, NULL, NULL, APR_HOOK_MIDDLE);
	
	// The hooks here are defined in the order that they're called.
	
	ap_hook_map_to_storage(prepare_request_when_in_high_performance_mode, NULL, NULL, APR_HOOK_FIRST);
	ap_hook_map_to_storage(save_original_filename, NULL, NULL, APR_HOOK_LAST);
	
	ap_hook_fixups(prepare_request_when_not_in_high_performance_mode, NULL, rewrite_module, APR_HOOK_FIRST);
	ap_hook_fixups(save_state_before_rewrite_rules, NULL, rewrite_module, APR_HOOK_LAST);
	ap_hook_fixups(undo_redirection_to_dispatch_cgi, rewrite_module, NULL, APR_HOOK_FIRST);
	ap_hook_fixups(start_blocking_mod_dir, NULL, dir_module, APR_HOOK_LAST);
	ap_hook_fixups(end_blocking_mod_dir, dir_module, NULL, APR_HOOK_LAST);
	
	ap_hook_handler(handle_request_when_in_high_performance_mode, NULL, NULL, APR_HOOK_FIRST);
	ap_hook_handler(start_blocking_mod_autoindex, NULL, autoindex_module, APR_HOOK_LAST);
	ap_hook_handler(end_blocking_mod_autoindex, autoindex_module, NULL, APR_HOOK_FIRST);
	ap_hook_handler(handle_request_when_not_in_high_performance_mode, NULL, NULL, APR_HOOK_LAST);
}

/**
 * @}
 */
<|MERGE_RESOLUTION|>--- conflicted
+++ resolved
@@ -854,7 +854,6 @@
 		
 		// Set standard CGI variables.
 		#ifdef AP_GET_SERVER_VERSION_DEPRECATED
-<<<<<<< HEAD
 			addHeader(output, "SERVER_SOFTWARE", ap_get_server_banner());
 		#else
 			addHeader(output, "SERVER_SOFTWARE", ap_get_server_version());
@@ -864,38 +863,19 @@
 		addHeader(output, "SERVER_ADMIN",    r->server->server_admin);
 		addHeader(output, "SERVER_ADDR",     r->connection->local_ip);
 		addHeader(output, "SERVER_PORT",     apr_psprintf(r->pool, "%u", ap_get_server_port(r)));
-		addHeader(output, "REMOTE_ADDR",     r->connection->remote_ip);
-		addHeader(output, "REMOTE_PORT",     apr_psprintf(r->pool, "%d", r->connection->remote_addr->port));
+		#if HTTP_VERSION(AP_SERVER_MAJORVERSION_NUMBER, AP_SERVER_MINORVERSION_NUMBER) >= 2004
+			addHeader(output, "REMOTE_ADDR", r->connection->client_ip);
+			addHeader(output, "REMOTE_PORT", apr_psprintf(r->pool, "%d", r->connection->client_addr->port));
+		#else
+			addHeader(output, "REMOTE_ADDR", r->connection->remote_ip);
+			addHeader(output, "REMOTE_PORT", apr_psprintf(r->pool, "%d", r->connection->remote_addr->port));
+		#endif
 		addHeader(output, "REMOTE_USER",     r->user);
 		addHeader(output, "REQUEST_METHOD",  r->method);
 		addHeader(output, "QUERY_STRING",    r->args ? r->args : "");
 		addHeader(output, "HTTPS",           lookupEnv(r, "HTTPS"));
 		addHeader(output, "CONTENT_TYPE",    lookupHeader(r, "Content-type"));
 		addHeader(output, "DOCUMENT_ROOT",   ap_document_root(r));
-=======
-			addHeader(headers, "SERVER_SOFTWARE", ap_get_server_banner());
-		#else
-			addHeader(headers, "SERVER_SOFTWARE", ap_get_server_version());
-		#endif
-		addHeader(headers, "SERVER_PROTOCOL", r->protocol);
-		addHeader(headers, "SERVER_NAME",     ap_get_server_name(r));
-		addHeader(headers, "SERVER_ADMIN",    r->server->server_admin);
-		addHeader(headers, "SERVER_ADDR",     r->connection->local_ip);
-		addHeader(headers, "SERVER_PORT",     apr_psprintf(r->pool, "%u", ap_get_server_port(r)));
-		#if HTTP_VERSION(AP_SERVER_MAJORVERSION_NUMBER, AP_SERVER_MINORVERSION_NUMBER) >= 2004
-			addHeader(headers, "REMOTE_ADDR", r->connection->client_ip);
-			addHeader(headers, "REMOTE_PORT", apr_psprintf(r->pool, "%d", r->connection->client_addr->port));
-		#else
-			addHeader(headers, "REMOTE_ADDR", r->connection->remote_ip);
-			addHeader(headers, "REMOTE_PORT", apr_psprintf(r->pool, "%d", r->connection->remote_addr->port));
-		#endif
-		addHeader(headers, "REMOTE_USER",     r->user);
-		addHeader(headers, "REQUEST_METHOD",  r->method);
-		addHeader(headers, "QUERY_STRING",    r->args ? r->args : "");
-		addHeader(headers, "HTTPS",           lookupEnv(r, "HTTPS"));
-		addHeader(headers, "CONTENT_TYPE",    lookupHeader(r, "Content-type"));
-		addHeader(headers, "DOCUMENT_ROOT",   ap_document_root(r));
->>>>>>> cf735f06
 		
 		if (config->allowsEncodedSlashes()) {
 			/*
