--- conflicted
+++ resolved
@@ -45,27 +45,7 @@
 struct BucketData {
 	FileDescriptor fd;
 	PassengerBucketStatePtr state;
-<<<<<<< HEAD
-=======
-	int stream;
 	bool bufferResponse;
-	
-	~BucketData() {
-		/* The session here is an ApplicationPoolServer::RemoteSession.
-		 * The only reason why its destructor might fail is when sending
-		 * the 'close' command failed. We don't care about that, and we
-		 * don't want C++ exceptions to propagate onto a C stack (this
-		 * bucket is probably used by Apache's bucket brigade code, which
-		 * is written in C), so we ignore all errors in the session's
-		 * destructor.
-		 */
-		try {
-			session.reset();
-		} catch (const SystemException &e) {
-			// Do nothing.
-		}
-	}
->>>>>>> 802b5a61
 };
 
 static void
@@ -136,11 +116,7 @@
 		 * which can read the next chunk from the stream.
 		 */
 		APR_BUCKET_INSERT_AFTER(bucket, passenger_bucket_create(
-<<<<<<< HEAD
-			data->state, bucket->list));
-=======
-			data->session, data->state, bucket->list, data->bufferResponse));
->>>>>>> 802b5a61
+			data->state, bucket->list, data->bufferResponse));
 		
 		/* The newly created Passenger Bucket has a reference to the session
 		 * object, so we can delete data here.
@@ -173,11 +149,7 @@
 }
 
 static apr_bucket *
-<<<<<<< HEAD
-passenger_bucket_make(apr_bucket *bucket, const PassengerBucketStatePtr &state) {
-=======
-passenger_bucket_make(apr_bucket *bucket, SessionPtr session, PassengerBucketStatePtr state, bool bufferResponse) {
->>>>>>> 802b5a61
+passenger_bucket_make(apr_bucket *bucket, const PassengerBucketStatePtr &state, bool bufferResponse) {
 	BucketData *data = new BucketData();
 	data->state    = state;
 	data->bufferResponse = bufferResponse;
@@ -190,22 +162,14 @@
 }
 
 apr_bucket *
-<<<<<<< HEAD
-passenger_bucket_create(const PassengerBucketStatePtr &state, apr_bucket_alloc_t *list) {
-=======
-passenger_bucket_create(SessionPtr session, PassengerBucketStatePtr state, apr_bucket_alloc_t *list, bool bufferResponse) {
->>>>>>> 802b5a61
+passenger_bucket_create(const PassengerBucketStatePtr &state, apr_bucket_alloc_t *list, bool bufferResponse) {
 	apr_bucket *bucket;
 	
 	bucket = (apr_bucket *) apr_bucket_alloc(sizeof(*bucket), list);
 	APR_BUCKET_INIT(bucket);
 	bucket->free = apr_bucket_free;
 	bucket->list = list;
-<<<<<<< HEAD
-	return passenger_bucket_make(bucket, state);
-=======
-	return passenger_bucket_make(bucket, session, state, bufferResponse);
->>>>>>> 802b5a61
+	return passenger_bucket_make(bucket, state, bufferResponse);
 }
 
 } // namespace Passenger