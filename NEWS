<<<<<<< HEAD
Release 3.1.0
-------------

 * Rewritten evented request handler.
 * Rewritten application pool.
 * Rewritten spawner.
 * More stable Union Station support.
 * More stable Python WSGI support.
 * Many internal robustness improvements.
 * Better relocatability without wasting space.
 * Support multiple Ruby versions.
 * [Apache] Environment variables can now be set with SetEnv. Wrapper scripts are no longer necessary.
 * Apps are now started through bash so that environment variable settings in bashrc are respected.
 * [Standalone] Automatic asset pipeline expiry headers support.
=======
Release 3.0.14
--------------

 * [Apache] Fixed a long-standing mod_rewrite-related problem.
   Some mod_rewrite rules would not work, but it depends on the exact
   mod_rewrite configuration so it would work for some people but not
   for others. Issue #563. Thanks a lot to cedricmaion for providing
   information on the nature of the bug and to peter.nash55 for
   providing a VM that allowed us to reproduce the problem.
 * [Nginx] Preferred Nginx version to 1.2.2.
   The previously preferred version was 1.2.1.
 * Cleared some confusing terminology in the documentation.
 * Fixed some Ruby 1.9 encoding problems.
>>>>>>> b7dee0aa


Release 3.0.13
--------------

 * [Nginx] Preferred Nginx version upgraded to 1.2.1.
 * Fixed compilation problems on FreeBSD 6.4. Fixes issue #766.
 * Fixed compilation problems on GCC >= 4.6.
 * Fixed compilation problems on OpenIndiana and Solaris 11. Fixes issue #742.
 * Union Station-related bug fixes.
 * Sending the soft termination signal twice to application processes no longer makes them crash. Patch contributed by Ian Ehlert.


Release 3.0.12
--------------

 * [Apache] Support Apache 2.4. The event MPM is now also supported.
 * [Nginx] Preferred Nginx version upgraded to 1.0.15.
 * [Nginx] Preferred PCRE version upgraded to 8.30.
 * [Nginx] Fixed compatibility with Nginx < 1.0.10.
 * [Nginx] Nginx is now installed with http_gzip_static_module by default.
 * [Nginx] Fixed a memory disclosure security problem.
   The issue is documented at http://www.nginx.org/en/security_advisories.html
   and affects more modules than just Phusion Passenger. Users are advised
   to upgrade as soon as possible. Patch submitted by Gregory Potamianos.
 * [Nginx] passenger_show_version_in_header now hides the Phusion Passenger version number from the 'Server:' header too.
   Patch submitted by Gregory Potamianos.
 * Fixed a /proc deprecation warning on Linux kernel >= 3.0.


Release 3.0.11
--------------

 * Fixed a compilation problem on platforms without alloca.h, such as FreeBSD 7.
 * Improved performance and solved some warnings on Xen systems by compiling
   with `-mno-tls-direct-seg-refs`. Patch contributed by Michał Pokrywka.


Release 3.0.10
--------------

 * [Nginx] Dropped support for Nginx versions older than 1.0.0
 * [Nginx] Fixed support for Nginx 1.1.4+
 * [Nginx, Standalone] Upgraded default Nginx version to 1.0.10
   The previously default version was 1.0.5.
 * [Nginx] New option passenger_max_requests
   This is equivalent to the PassengerMaxRequests option in the Apache
   version: Phusion Passenger will automatically shutdown a worker process
   once it has processed the specified number of requests.
   Contributed by Paul Kmiec.
 * [Apache] New option PassengerBufferResponse
   The Apache version did not buffer responses. This could block the Ruby
   worker process in case of slow clients. We now enable response buffering
   by default. It can be turned off through this option. Feature contributed
   by Ryo Onodera.
 * Fixed remaining Ruby 1.9.3 compatibility problems
   We already supported Ruby 1.9.3 since 3.0.8, but due to bugs in Ruby
   1.9.3's build system Phusion Passenger would fail to detect Ruby 1.9.3
   features on some systems. Fixes issue #714.
 * Fixed a bug in PassengerPreStart
   A regression was introduced in 3.0.8, causing the prespawn script to
   connect to the host name instead of to 127.0.0.1. Fix contributed by
   Andy Allan.
 * Fixed compatibility with GCC 4.6
   Affected systems include Ubuntu 11.10.
 * Fixed various compilation problems.
 * Fixed some Ruby 1.9 encoding problems.
 * Fixed some Ruby 1.9.3 deprecation warnings.


Release 3.0.9
-------------

 * [Nginx] Fixed a NULL pointer crash that occurs on HTTP/1.0 requests
   when the Host header isn't given.
 * Fixed deprecation warnings on RubyGems >= 1.6.
 * Improved Union Station support stability.


Release 3.0.8
-------------

 * [Nginx] Upgraded preferred Nginx version to 1.0.5.
 * [Nginx] Fixed various compilation problems on various platforms.
 * [Nginx] We now ensure that SERVER_NAME is equal to HTTP_HOST without the port part.
   This is needed for Rack compliance. By default Nginx sets SERVER_NAME to
   whatever is specified in the server_name directive, but that's not necessarily
   the correct value. This fixes, for example, the use of the 'map' statement
   in config.ru.
 * [Nginx] Added the options passenger_buffer_size, passenger_buffers and passenger_busy_buffers_size.
   These options are similar to proxy_module's similarly named options. You can
   use these to e.g. increase the maximum header size limit.
 * [Nginx] passenger_pre_start now supports virtual hosts that listen on Unix domain sockets.
 * [Apache] Fixed the pcre.h compilation problem.
 * [Standalone] Fixed 'passenger stop'.
   It didn't work properly because it kept waiting for 'tail' to exit.
   We now properly terminate 'tail' as well.
 * Fixed compatibility with Rake 0.9.
 * Fixed various Ruby 1.9 compatibility issues.
 * Various documentation improvements.
 * New Union Station filter language features.
   It now supports status codes and response times.
   Please refer to https://engage.unionstationapp.com/help#filtering
   for more information.


Release 3.0.7
-------------

 * Fixed a bug passenger-install-apache2-module. It could crash on
   some systems due to a typo in the code.
 * Upgraded preferred Nginx version to 1.0.0.
 * Phusion Passenger Standalone now pre-starts application processes
   at startup instead of doing that at the first request.
 * When sending data to Union Station, the HTTP status code is now also
   logged.
 * Various Union Station-related stability improvements.
 * The Linux OOM killer was previously erroneously disabled for all
   Phusion Passenger processes, including application processes. The
   intention was to only disable it for the Watchdog. This has been
   fixed, and the Watchdog is now the only process for which the OOM
   killer is disabled.
 * Fixed some compilation problems on OpenBSD.
 * Due to a typo, the dependency on file-tail was not entirely removed
   in 3.0.6. This has now been fixed.


Release 3.0.6
-------------

 * Fixed various compilation problems such as XCode 4 support and OpenBSD support.
 * Fixed various Union Station-related stability issues.
 * Fixed an issue with host name detection on certain platforms.
 * Improved error logging in various parts.
 * The dependency on the file-tail library has been removed.
 * During installation, check whether /tmp is mounted with 'noexec'.
   Phusion Passenger's installer relies on /tmp *not* being mounted
   with 'noexec'. If it is then the installer will now show a helpful
   error message instead of bailing out in a confusing manner. Users
   can now tell the installer to use a different directory for storing
   temporary files by customizing the $TMPDIR environment variable.
 * Phusion Passenger Standalone can now run Rackup files that are not named 'config.ru'.
   The filename can be passed through the command line using the -R option.


Release 3.0.5
-------------

 * [Apache] Fixed Union Station process statistics collection
   Union Station users that are using Apache may notice that no process
   information show up in Union Station. This is because of a bug in
   Phusion Passenger's Apache version, which has now been fixed.
 * [Apache] PassengerAnalytics has been renamed to UnionStationSupport
   This option has been renamed for consistency reasons.
 * [Nginx] passenger_analytics has been renamed to union_station_support
   This option has been renamed for consistency reasons.
 * Fixed Union Station data sending on older libcurl versions
   Some Union Station users have reported that their data don't show up.
   Upon investigation this turned out to be a compatibility with older
   libcurl versions. Affected systems include all RHEL 5 based systems,
   such as RHEL 5.5 and CentOS 5.5. We've now fixed compatibility
   with older libcurl versions.
 * Added support for the Union Station filter language
   This language can be used to limit the kind of data that's sent to
   Union Station. Please read
   https://engage.unionstationapp.com/help#filtering for details.
 * Fixed a PassengerMaxPoolSize/passenger_max_pool_size violation bug
   People who host a lot of different applications on Phusion Passenger
   may notice that it sometimes spawns more processes than is allowed
   by PassengerMaxPoolSize/passenger_max_pool_size. This has been fixed.


Release 3.0.4
-------------

 * [Apache] Changed mod_dir workaround hook priority
   Phusion Passenger temporarily disables mod_dir on all Phusion
   Passenger-handled requests in order to avoid conflicts. In order to do this
   it registers some Apache hooks with the APR_HOOK_MIDDLE priority, but it
   turned out that this breaks some other modules like mod_python. The hook
   priority has been changed to APR_HOOK_LAST to match mod_dir's hook
   priorities. Issue reported by Jay Freeman.
 * Added support for Union Station: http://www.unionstationapp.com/
 * Some error messages have been improved.


Release 3.0.3
-------------

 * [Nginx] Preferred Nginx version upgraded to 0.8.54
   The previous preferred version was 0.8.53.
 * PATH_INFO and REQUEST_URI now contain the original escaped URI
   Phusion Passenger passes the URI, as reported by Apache/Nginx, to
   application processes through the PATH_INFO and REQUEST_URI variables.
   These variables are supposed to contain the original, unescaped URI, e.g.
   /clubs/%C3%BC. Both Apache and Nginx thought that it would be a good idea
   to unescape the URI before passing it to modules like Phusion Passenger,
   thereby causing PATH_INFO and REQUEST_URI to contain the unescaped URI,
   e.g. /clubs/ü. This causes all sorts of encoding problems. We now manually
   re-escape the URI when setting PATH_INFO and REQUEST_URI. Issue #404.
 * The installer no longer detects directories as potential commands
   Previously the installer would look in $PATH for everything that's
   executable, including directories. If one has /usr/lib in $PATH
   and a directory /usr/lib/gcc exists then the installer would recognize
   /usr/lib/gcc as the compiler. We now explicitly check whether the item
   is also a file.
 * PseudoIO now responds to #to_io
   Phusion Passenger sets STDERR to a PseudoIO object in order to capture
   anything written to STDERR during application startup. This breaks
   some libraries which expect STDERR to respond to #to_io. This has now
   been fixed. Issue #607.
 * Fixed various other minor bugs
   See the git commit log for details.


Release 3.0.2
-------------

 * [Nginx] Fixed compilation problems
   The Nginx compilation process was broken due to not correctly reverting
   the working directory of the Nginx configure script. This has been fixed:
   issue #595.
 * [Nginx] Fixed crash if passenger_root refers to a nonexistant directory
   Issue #599.
 * Fixed compilation problems on NetBSD
   There was a typo in a NetBSD-specific fcntl() call. It also turns out that
   NetBSD doesn't support some ISO C99 math functions like llroundl(); this
   has been worked around by using other functions. Issue #593.
 * Fixed file descriptor closing issues on FreeBSD
   Phusion Passenger child processes didn't correct close file descriptors
   on FreeBSD because it queries /dev/fd to do that. On FreeBSD /dev/fd
   only returns meaningful results if fdescfs is mounted, which it isn't
   by default. Issue #597.


Release 3.0.1
-------------

 * MUCH faster compilation
   We've applied code aggregation techniques, allowing Phusion Passenger
   to be compiled much quicker now. For example, compiling the Nginx
   component (not Nginx itself) on a MacBook Pro now takes only 29
   seconds instead of 51 seconds, an improvement of 75%! Compiling the
   Apache module on a slower Dell Inspiron now takes 39 seconds instead of
   1 minute 22 seconds, or 110% faster!
 * Fixed malfunction after web server restart
   On Linux systems that have a non-standard filesystem on /tmp, Phusion
   Passenger could malfunction after restarting the web server because of
   a bug that's only triggered on certain filesystems. Issue #569.
 * Boost upgraded to version 1.44.0.
   We were on 1.42.0.
 * Much improved startup error messages
   Phusion Passenger performs many extensive checks during startup to ensure
   integrity. However the error message in some situation could be vague.
   These startup error messages have now been improved dramatically, so that
   if something goes wrong during startup you will now more likely know why.
 * Curl < 7.12.1 is now supported
   The previous version fails to compile with Curl versions earlier than
   7.12.1. Issue #556.
 * passenger-make-enterprisey fixed
   This is the command that people can run after donating. It allows people
   to slightly modify Phusion Passenger's display name as a joke. In 3.0.0 it
   was broken because of a typo. This has been fixed.
 * Removed passenger-stress-test
   This tool was used during the early life of Phusion Passenger for stress
   testing websites. Its performance has never been very good and there are
   much better tools for stress testing, so this tool has now been removed.
 * [Apache] RailsEnv and RackEnv configuration options are now equivalent
   In previous versions, RailsEnv only had effect on Rails 1 and Rails 2 apps
   while RackEnv only had effect on Rack apps. Because Rails 3 apps are
   considered Rack apps, setting RailsEnv had no effect on Rails 3 apps.
   Because this is confusing to users, we've now made RailsEnv and RackEnv
   equivalent. Issue #579.
 * [Nginx] Fixed compilation problems on systems with unpowerful shells
   Most notably Solaris. Its default shell does not support some basic
   constructs that we used in the Nginx configure script.
 * [Nginx] Upgraded default Nginx version to to 0.8.53
   The previous default was 0.8.52.
 * [Nginx] passenger_enabled now only accepts 'on' or 'off' values
   Previously it would recognize any value not equal to 'on' as meaning
   'off'. This caused confusion among users who thought they could also
   specify 'true', so we now throw a proper error if the value is
   unrecognized. Fixes issue #583.


Release 3.0.0
-------------

This is a major release with many changes. Please read our blog for details.


Release 2.2.15
--------------

 * [Apache] Fixed incorrect temp dir cleanup by passenger-status
   On some systems, running passenger-status could print the following
   message:
   
      *** Cleaning stale folder /tmp/passenger.1234
   
   ...after which Phusion Passenger breaks because that directory is
   necessary for it to function properly. The cause of this problem
   has been found and has been fixed.
 * [Apache] Fixed some upload handling problems
   Previous versions of Phusion Passenger check whether the size of
   the received upload data matches the contents of the Content-Length
   header as received by the client. It turns out that there could
   be a mismatch e.g. because of mod_deflate input compression, so
   we can't trust Content-Length anyway and we're being too strict.
   The check has now been removed.
 * [Nginx] Fixed compilation issues with Nginx >= 0.7.66
   Thanks to Potamianos Gregory for reporting this issue. Issue #500.
 * [Nginx] Default Nginx version changed to 0.7.67
   The previous default version was 0.7.65.
 * Fixed more Bundler problems
   Previous versions of Phusion Passenger would preload some popular
   libraries such as mysql and sqlite3 in order to utilize copy-on-write
   optimizations better. However this behavior conflicts with Bundler
   so we've removed it.


Release 2.2.14
--------------

 * Added support for Rubinius
   Patch contributed by Evan Phoenix.
 * Fixed a mistake in the SIGQUIT backtrace message.
   Patch contributed by Christoffer Sawicki.
 * [Nginx] Fix a localtime() crash on FreeBSD
   This was caused by insufficient stack space for threads. Issue #499.


Release 2.2.13
--------------

 * Fixed some Rails 3 compatibility issues that were recently introduced.
 * Fixed a typo that causes config/setup_load_paths.rb not to be loaded
   correctly.


Release 2.2.12
--------------

 * Improved Bundler support.
   Previous versions might not be able to correctly load gems bundled
   by Bundler. We've also documented how our Bundler support works and
   how to override our support if you need special behavior.
   Please refer to the Phusion Passenger Users Guide, section
   "Bundler support".
 * Worked around some user account handling bugs in Ruby. Issue #192.
 * Fixed some Ruby 1.9 tempfile.rb compatibility problems.
 * Fixed some compilation problems on some ARM Linux platforms.
 * [Apache] Suppress bogus mod_xsendfile-related error messages.
   When mod_xsendfile is being used, Phusion Passenger might print
   bogus error messages like "EPIPE" or "Apache stopped forwarding
   the backend's response" to the log file. These messages are
   normal, are harmless and can be safely ignored, but they pollute
   the log file. So in this release we've added code to suppress
   these messages when mod_xsendfile is being used. Issue #474.
 * [Nginx] Fixed "passenger_user_switching off" permission problems
   If Nginx is running as root and passenger_user_switching is turned
   off, then Phusion Passenger would fail to initialize because of
   a permission problem. This has been fixed. Issue #458.
 * [Nginx] Nginx >= 0.8.38 is now supported.
   Thanks to Sergey A. Osokin for reporting the problem.
 * [Nginx] passenger-install-nginx-module upgraded
    It now defaults to installing Nginx 0.7.65 instead of 0.7.64.


Release 2.2.11
--------------

 * This release fixes a regression that appeared in 2.2.10 which only
   affects Apache. When under high load, Apache might freeze and stop
   responding to requests. It is caused by a race condition which is
   why it escaped our last release testing.
   
   This problem does not affect Nginx; you only have to upgrade if
   you're using Apache.
   
   http://groups.google.com/group/phusion-passenger/t/d5bb2f17c8446ea0


Release 2.2.10
--------------

 * Fixed some Bundler compatibility problems.
 * Fixed some file descriptor passing problems, which previously
   could lead to mysterious crashes.
 * Fixed some compilation problems on newer GCC versions. Issue #430.
 * Support #size method in rack.input.



Release 2.2.9
-------------

 * Fixed compatibility with Rails 3.
   Actually, previous Phusion Passenger releases were already compatible
   with Rails 3, depending on the spawn method that would be invoked. Here's
   the story:
   
   Since Phusion Passenger 2.2.8, when the file config.ru exists, Phusion
   Passenger will treat the app as a Rack app, not as a Rails app. This is
   in contrast to earlier versions which gave Rails detection more priority
   than Rack detection. Phusion Passenger loads Rack apps and Rails apps in
   different ways. The Rails loader was not compatible with Rails 3, which
   is what we've fixed in this release.
   
   That said, a Rails 3 app would have worked out-of-the-box on Phusion
   Passenger 2.2.8 as well because Rails 3 apps include a config.ru file
   by default, causing Phusion Passenger 2.2.8 to use the Rack loader.
   Earlier versions of Phusion Passenger would just completely bail out
   because they'd use the Rails loader.
   
   That said, with 2.2.9 there are still some caveats:
   - Smart spawning (the mechanism with which REE's 33% memory reduction
     is implemented) is *not* supported for Rack apps. This means that if
     you want to utilize smart spawning with Rails 3, then you should
     remove your config.ru file.
   - Rails 3 depends on Rack 1.1.0. You must have Rack 1.1.0 installed as
     a gem, even if you've bundled it with the gem bundler. This is because
     Phusion Passenger itself depends on Rack.
   
   Both of these caveats are temporary. We have plans to solve both of these
   properly in the future.
 * What's up with the Gem Bundler?
   There has been some reports that Phusion Passenger is not compatible with
   Yehuda Katz's gem bundler (http://github.com/wycats/bundler). This might
   have been true for an earlier version of the gem bundler, but the latest
   version seems to work fine. Please note that you need to insert the
   following snippet in config/preinitializer.rb, as instructed by the gem
   bundler's README:
   
     require "#{RAILS_ROOT}/vendor/gems/environment"
   
   The Rails::Boot monkey patching code as posted at
   http://yehudakatz.com/2009/11/03/using-the-new-gem-bundler-today/
   does not seem to be required anymore.
 * Fixed support for ActiveRecord subclasses that connect to another database.
   ActiveRecord subclasses that connect to a database other than the default
   one did not have their connection correctly cleared after forking.
   This can result in weird errors along the lines of "Lost connection to
   MySQL server during query". Issue #429.
 * [Nginx] Fixed PCRE URL.
   passenger-install-nginx-module downloads PCRE 7.8 if PCRE is not already
   installed. However PCRE 7.8 has been removed from their FTP server,
   so we've updated the URL to point to the latest version, 8.0.


Release 2.2.8
-------------

 * [Nginx] Fixed some signal handling problems.
   Restarting Nginx on OS X with SIGHUP can sometimes take a long time or
   even fail completely. This is because of some signal handling problems,
   which have now been fixed.
 * [Nginx] Added OpenSSL as dependency.
   OpenSSL is required in order to install Nginx, but this was not checked
   by passenger-install-nginx-module. As a result,
   passenger-install-nginx-module fails on e.g. out-of-the-box Ubuntu
   installations until the user manually installs OpenSSL. Issue #422.
 * [Nginx] Fixed support for internal redirects and subrequests.
   It is now possible to, for example, point X-Accel-Redirects to Phusion
   Passenger-served URLs. Patch contributed by W. Andrew Loe III: issue #433.
 * [Apache] Fixed a GnuTLS compatibility issue.
   mod_gnutls can cause Phusion Passenger to crash because of an unchecked
   NULL pointer. This problem has now been fixed: issue #391.
 * Fixed thread creation issue on Intel Itanium platforms.
   This fixes issue #427.
 * Fixed compilation problems on Linux running on the Renesas SH4 CPU.
   Patch contributed by iwamatsu: issue #428.
 * The Rack library has been unvendored.
   The original reason for vendoring was to work around broken Rails
   applications that explicitly specify Rack as a gem dependency. We've
   found a better workaround that does not require vendoring Rack.
   This also fixes a compatibility problem with Rails 3, because Rails
   3 depends on a newer Rack version than the one we had vendored.
   Issue #432.
 * Fixed compatibility with Ruby 1.9.1 patchlevel >= 152
   Ruby 1.9.1 patchlevel >= 152 has a bug in its tempfile library. If you've
   seen an error message along the lines of

      *** Exception IOError in Passenger RequestHandler (closed stream)
   
   then this is a Ruby bug at work. This bug has been fixed in Ruby 1.9.2,
   but Ruby 1.9.1 still contains this bug. We've added a workaround so that
   the bug is not triggered with this Ruby version. Issue #432.


Release 2.2.7
-------------

 * Removed forgotten debugging code in passenger-install-apache2-module,
   which caused it not to compile anything.


Release 2.2.6
-------------

 * Some /tmp cleaner programs such as tmpwatch try to remove subdirectories
   in /tmp/passenger.xxx after a while because they think those
   subdirectories are unused. This could cause Phusion Passenger to
   malfunction, requiring a web server restart. Measures have now been
   taken to prevent those tmp cleaner programs from removing anything
   in /tmp/passenger.xxx. Issue #365.
 * When autodetecting the application type, Rack is now given more priority
   than Rails. This allows one to drop a config.ru file in a Rails directory
   and have it detected as a Rack application instead of a Rails application.
   Patch contributed by Sam Pohlenz: issue #338.
 * The default socket backlog has been increased from 'SOMAXCONN' (which
   is 128 on most platforms) to 1024. This should fix most
   'helper_server.sock failed: Resource temporarily unavailable'
   errors.
 * Fixed compilation problems on Solaris. Issue #369 and issue #379.
 * Fixed crashes on PowerPC.
 * Some Ruby 1.9 compatibility fixes. Issue #398.
 * The installer now displays correct dependency installation instructions
   for Mandriva Linux.
 * [Apache] The location of the 'apxs' and 'apr-config' commands can now
   also be passed to the installer through the --apxs-path and
   --apr-config-path parameters, in addition to the $APXS2 and $APR_CONFIG
   environment variables. Issue #3.
 * [Nginx] Various problems that only occur on 64-bit platforms have been fixed.
 * [Nginx] The installer now installs Nginx 0.7.64 by default.


Release 2.2.5
-------------

 * [Apache] Small file uploads are now buffered; fixes potential DoS attack
   Phusion Passenger buffers large file uploads to temp files so that it
   doesn't block applications while an upload is in progress, but it sent
   small uploads directly to the application without buffering it. This could
   result in a potential DoS attack: the client can send many small, incomplete
   file uploads to the server, and this would block all application processes
   until a timeout occurs. In order to solve this problem, Phusion Passenger
   now buffers small file uploads in memory. Bug #356.

 * [Apache] Fixed support for mod_rewrite passthrough rules
   Mod_rewrite passthrough rules were not properly supported because of a bug
   fix for supporting encoded slashes (%2f) in URLs. Unfortunately, due to
   bugs/limitations in Apache, we can support either encoded slashes or
   mod_rewrite passthrough rules, but not both; supporting one will break the
   other.

   Support for mod_rewrite passthrough rules is now enabled by default; that
   is, support for encoded slashes is disabled by default. A new configuration
   option, "PassengerAllowEncodedSlashes", has been added. Turning this option
   on will enable support for encoded slashes and disable support for
   mod_rewrite passthrough rules.

   Issue #113 and issue #230.

 * [Apache] Added a configuration option for resolving symlinks in the document root path
   Phusion Passenger 2.2.0 and higher no longer resolves symlinks in
   the document root path in order to properly support Capistrano-style
   directory structures. The exact behavior is documented in the Users Guide,
   section "How Phusion Passenger detects whether a virtual host is a web
   application".

   However, some people relied on the old behavior. A new configuration option,
   PassengerResolveSymlinksInDocumentRoot, has been added to allow reverting
   back to the old behavior.

   Patch contributed by Locaweb (http://www.locaweb.com.br/).

 * [Apache] mod_env variables are now also passed through CGI environment headers
   Prior to version 2.2.3, environment variables set by mod_env are passed to
   the application as CGI environment headers, not through Ruby's ENV variable.
   In the last release we introduced support for setting ENV environment
   variables with mod_env, and got rid of the code for setting CGI environment
   headers. It turns out that some people relied on the old behavior, we so now
   environment variables set with mod_env are set in both ENV and in the CGI
   environment.
   
   Fixes bug #335.

 * [Apache] Fixed compilation problems on some Linux systems with older versions of Apache
   If you used to see compilation errors like this:

       ext/apache2/Configuration.cpp:554: error: expected primary-expression before '.' token

   then this version should compile properly.

 * [Apache] Fixed I/O timeouts for communication with backend processes
   Got rid of the code for enforcing I/O timeouts when reading from or writing to
   a backend process. This caused more problems than it solved.

 * [Nginx] Support for streaming responses (e.g. Comet or HTTP push)
   Buffering of backend responses is now disabled. This fixes support for
   streaming responses, something which the Apache version has supported
   for a while now. One can generate streaming responses in Ruby on Rails
   like this:

       render :text => lambda { |response, output|
           10_000.times do |i|
               output.write("hello #{i}!\n")
           end
       }

 * [Nginx] Installer now installs Nginx 0.7.61 by default
   Previously it installed 0.6.37 by default.

 * [Nginx] Fixed the installer's --extra-configure-flags flag when combined with --auto-download
   Arguments passed to --extra-configure-flags were not being passed to the
   Nginx configure script when --auto-download is given. This has been
   fixed: bug #349.

 * [Nginx] Fixed unnecessary download of PCRE
   The installer now checks whether PCRE is installed in /opt/local (e.g.
   MacPorts) as well before concluding that it isn't installed and going ahead
   with downloading PCRE.

 * Fixed STDERR capturing
   While spawning an application, Phusion Passenger captures any output written
   to STDERR so that it can show them later if the application failed to start.
   This turns out to be much more difficult than expected, with all kinds of
   corner cases that can mess up this feature.

   For example, if the Rails log file is not writable, then this can cause
   Rails to crash with a bizarre and unhelpful error message whenever it tries
   to write to STDERR:

       /!\ FAILSAFE /!\  Thu Aug 20 14:58:39 +1000 2009
       Status: 500 Internal Server Error
       undefined method `[]' for nil:NilClass

   Some applications reopen STDERR to a log file. This didn't work.

   Of all of these problems have been fixed now. (Bug #332)

 * Fixed some bugs in application sources preloading
   Rails >= 2.2 already preloads the application sources, in which case Phusion
   Passenger wasn't supposed to perform it's own preloading, but the Rails
   >= 2.2 detection code was bugged. This has been fixed.

   Rails < 2.2 doesn't preload the application sources by itself, but there
   should be a certain order with which the sources are preloaded, otherwise
   preloading could fail in some applications. We now enforce a specific load
   order: first models, then controllers, then helpers.

   Bug #359.
 
 * Fixed a few bugs in WSGI compliance
   PATH_INFO is supposed to be set to the request URI, but without the query
   string and without the base URI. This has been fixed: bug #360.

 * Fixed some Ruby 1.9-specific crashes caused by encoding issues. Bug #354.
 * Fixed loading of config/environment.rb on Ruby 1.9.2, because Ruby 1.9.2
   no longer has "." in the default load path. Patch by metaljastix, issue #368.
 * The Users Guide for Apache now mentions something about correct permissions
   for application directories.
 * Fixed compilation problems on IA-64 (bug #118). We also reduced the stack
   sizes for the threads by half, so Phusion Passenger should use even less
   virtual memory now.
 * Fixed compilation problems on Linux systems with ARM CPU.
 * Fixed a few compatibility problems with 64-bit OpenBSD.
 * Fixed a few typos and minor bugs.


Older releases
--------------
Please consult the blog posts on http://blog.phusion.nl/ for the information about older releases.<|MERGE_RESOLUTION|>--- conflicted
+++ resolved
@@ -1,4 +1,3 @@
-<<<<<<< HEAD
 Release 3.1.0
 -------------
 
@@ -13,7 +12,8 @@
  * [Apache] Environment variables can now be set with SetEnv. Wrapper scripts are no longer necessary.
  * Apps are now started through bash so that environment variable settings in bashrc are respected.
  * [Standalone] Automatic asset pipeline expiry headers support.
-=======
+
+
 Release 3.0.14
 --------------
 
@@ -27,7 +27,6 @@
    The previously preferred version was 1.2.1.
  * Cleared some confusing terminology in the documentation.
  * Fixed some Ruby 1.9 encoding problems.
->>>>>>> b7dee0aa
 
 
 Release 3.0.13
