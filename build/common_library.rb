#  Phusion Passenger - http://www.modrails.com/
#  Copyright (c) 2010 Phusion
#
#  "Phusion Passenger" is a trademark of Hongli Lai & Ninh Bui.
#
#  Permission is hereby granted, free of charge, to any person obtaining a copy
#  of this software and associated documentation files (the "Software"), to deal
#  in the Software without restriction, including without limitation the rights
#  to use, copy, modify, merge, publish, distribute, sublicense, and/or sell
#  copies of the Software, and to permit persons to whom the Software is
#  furnished to do so, subject to the following conditions:
#
#  The above copyright notice and this permission notice shall be included in
#  all copies or substantial portions of the Software.
#
#  THE SOFTWARE IS PROVIDED "AS IS", WITHOUT WARRANTY OF ANY KIND, EXPRESS OR
#  IMPLIED, INCLUDING BUT NOT LIMITED TO THE WARRANTIES OF MERCHANTABILITY,
#  FITNESS FOR A PARTICULAR PURPOSE AND NONINFRINGEMENT. IN NO EVENT SHALL THE
#  AUTHORS OR COPYRIGHT HOLDERS BE LIABLE FOR ANY CLAIM, DAMAGES OR OTHER
#  LIABILITY, WHETHER IN AN ACTION OF CONTRACT, TORT OR OTHERWISE, ARISING FROM,
#  OUT OF OR IN CONNECTION WITH THE SOFTWARE OR THE USE OR OTHER DEALINGS IN
#  THE SOFTWARE.


# Defines tasks for compiling a static library containing code shared between
# all Phusion Passenger components.
#
# namespace: a 'clean' task will be defined in the given namespace.
# output_dir: directory in which compilation objects should be placed.
# extra_compiler_flags: extra flags to pass to the compiler when compiling
#   the library source files.
# Returns: filename of the static library to be generated. There's a file
#   target defined for this filename.
def define_common_library_task(namespace, output_dir, extra_compiler_flags = nil)
	components = {
		'Logging.o' => %w(
			Logging.cpp
			Logging.h),
		'ApplicationPool2/Implementation.o' => %w(
			ApplicationPool2/Implementation.cpp
			ApplicationPool2/Common.h
			ApplicationPool2/Pool.h
			ApplicationPool2/SuperGroup.h
			ApplicationPool2/Group.h
			ApplicationPool2/Session.h),
		'Utils/CachedFileStat.o' => %w(
			Utils/CachedFileStat.cpp
			Utils/CachedFileStat.h
			Utils/CachedFileStat.hpp),
		'Utils/Base64.o' => %w(
			Utils/Base64.cpp
			Utils/Base64.h),
		'Utils/MD5.o' => %w(
			Utils/MD5.cpp
			Utils/MD5.h),
		'Utils/fib.o' => %w(
			Utils/fib.c
			Utils/fib.h
			Utils/fibpriv.h),
		'Utils/SystemTime.o' => %w(
			Utils/SystemTime.cpp
			Utils/SystemTime.h),
		'Utils/StrIntUtils.o' => %w(
			Utils/StrIntUtils.cpp
			Utils/StrIntUtils.h),
		'Utils/IOUtils.o' => %w(
			Utils/IOUtils.cpp
			Utils/IOUtils.h),
		'Utils.o' => %w(
			Utils.cpp
			Utils.h
			Utils/Base64.h
			Utils/StrIntUtils.h
			ResourceLocator.h),
		'AccountsDatabase.o' => %w(
			AccountsDatabase.cpp
			AccountsDatabase.h
			RandomGenerator.h
			Constants.h
			Utils.h),
		'AgentsStarter.o' => %w(
			AgentsStarter.cpp
			AgentsStarter.h
			AgentsStarter.hpp
			IniFile.h
			ResourceLocator.h
			MessageClient.h
			MessageChannel.h
			ServerInstanceDir.h
			Utils/VariantMap.h),
		'AgentsBase.o' => %w(
			agents/Base.cpp
			agents/Base.h
			Utils/VariantMap.h),
		'agents/LoggingAgent/FilterSupport.o' => %w(
			agents/LoggingAgent/FilterSupport.cpp
			agents/LoggingAgent/FilterSupport.h),
		#'BCrypt.o' => %w(
		#	BCrypt.cpp
		#	BCrypt.h
		#	Blowfish.h
		#	Blowfish.c)
	}
	
	static_library = "#{output_dir}.a"
	
	# Define compilation targets for the object files in libpassenger_common.
	flags =  "-Iext -Iext/common #{LIBEV_CFLAGS} #{extra_compiler_flags} "
	flags << "#{PlatformInfo.portability_cflags} #{EXTRA_CXXFLAGS}"
	flags.strip!
	
	if boolean_option('RELEASE')
		sources = []
		components.each_pair do |object_name, dependencies|
			sources << "ext/common/#{dependencies[0]}"
		end
		sources.sort!
		
		aggregate_source = "#{output_dir}/aggregate.cpp"
		aggregate_object = "#{output_dir}/aggregate.o"
		object_files     = [aggregate_object]
		
		file(aggregate_object => sources) do
			sh "mkdir -p #{output_dir}" if !File.directory?(output_dir)
			aggregate_content = %Q{
				#ifndef _GNU_SOURCE
					#define _GNU_SOURCE
				#endif
			}
			sources.each do |source_file|
				name = source_file.sub(/^ext\//, '')
				aggregate_content << "#include \"#{name}\"\n"
			end
			File.open(aggregate_source, 'w') do |f|
				f.write(aggregate_content)
			end
			compile_cxx(aggregate_source, "#{flags} -o #{aggregate_object}")
		end
	else
		object_files = []
		components.each_pair do |object_name, dependencies|
			source_file = dependencies[0]
			object_file = "#{output_dir}/#{object_name}"
			object_files << object_file
			dependencies = dependencies.map do |dep|
				"ext/common/#{dep}"
			end
		
			file object_file => dependencies do
				sh "mkdir -p #{output_dir}" if !File.directory?(output_dir)
				sh "mkdir -p #{output_dir}/Utils" if !File.directory?("#{output_dir}/Utils")
				sh "mkdir -p #{output_dir}/agents/LoggingAgent" if !File.directory?("#{output_dir}/agents/LoggingAgent")
<<<<<<< HEAD
				sh "mkdir -p #{output_dir}/ApplicationPool2" if !File.directory?("#{output_dir}/ApplicationPool2")
=======
>>>>>>> b56f50d1
				if source_file =~ /\.c$/
					compile_c("ext/common/#{source_file}", "#{flags} -o #{object_file}")
				else
					compile_cxx("ext/common/#{source_file}", "#{flags} -o #{object_file}")
				end
			end
		end
	end
	
	file(static_library => object_files) do
		create_static_library(static_library, object_files.join(' '))
	end
	
	task "#{namespace}:clean" do
		sh "rm -rf #{static_library} #{output_dir}"
	end
	
	return static_library
end

# Defines tasks for compiling a static library containing Boost and OXT.
def define_libboost_oxt_task(namespace, output_dir, extra_compiler_flags = nil)
	output_file = "#{output_dir}.a"
	flags = "-Iext #{extra_compiler_flags} #{PlatformInfo.portability_cflags} #{EXTRA_CXXFLAGS}"
	
	if boolean_option('RELEASE')
		sources = Dir['ext/boost/src/pthread/*.cpp'] + Dir['ext/oxt/*.cpp']
		sources.sort!
		
		aggregate_source = "#{output_dir}/aggregate.cpp"
		aggregate_object = "#{output_dir}/aggregate.o"
		object_files     = [aggregate_object]
		
		file(aggregate_object => sources) do
			sh "mkdir -p #{output_dir}" if !File.directory?(output_dir)
			aggregate_content = %Q{
				#ifndef _GNU_SOURCE
					#define _GNU_SOURCE
				#endif
			}
			sources.each do |source_file|
				name = source_file.sub(/^ext\//, '')
				aggregate_content << "#include \"#{name}\"\n"
			end
			File.open(aggregate_source, 'w') do |f|
				f.write(aggregate_content)
			end
			compile_cxx(aggregate_source, "#{flags} -o #{aggregate_object}")
		end
	else
		# Define compilation targets for .cpp files in ext/boost/src/pthread.
		boost_object_files = []
		Dir['ext/boost/src/pthread/*.cpp'].each do |source_file|
			object_name = File.basename(source_file.sub(/\.cpp$/, '.o'))
			boost_output_dir  = "#{output_dir}/boost"
			object_file = "#{boost_output_dir}/#{object_name}"
			boost_object_files << object_file
		
			file object_file => source_file do
				sh "mkdir -p #{boost_output_dir}" if !File.directory?(boost_output_dir)
				compile_cxx(source_file, "#{flags} -o #{object_file}")
			end
		end
		
		# Define compilation targets for .cpp files in ext/oxt.
		oxt_object_files = []
		oxt_dependency_files = Dir["ext/oxt/*.hpp"] + Dir["ext/oxt/detail/*.hpp"]
		Dir['ext/oxt/*.cpp'].each do |source_file|
			object_name = File.basename(source_file.sub(/\.cpp$/, '.o'))
			oxt_output_dir  = "#{output_dir}/oxt"
			object_file = "#{oxt_output_dir}/#{object_name}"
			oxt_object_files << object_file

			file object_file => [source_file, *oxt_dependency_files] do
				sh "mkdir -p #{oxt_output_dir}" if !File.directory?(oxt_output_dir)
				compile_cxx(source_file, "#{flags} -o #{object_file}")
			end
		end
		
		object_files = boost_object_files + oxt_object_files
	end
	
	file(output_file => object_files) do
		sh "mkdir -p #{output_dir}"
		create_static_library(output_file, object_files.join(' '))
	end
	
	task "#{namespace}:clean" do
		sh "rm -rf #{output_file} #{output_dir}"
	end
	
	return output_file
end


########## libev ##########

if USE_VENDORED_LIBEV
	LIBEV_SOURCE_DIR = File.expand_path("../ext/libev", File.dirname(__FILE__)) + "/"
	LIBEV_CFLAGS = "-Iext/libev"
	LIBEV_LIBS = LIBEV_OUTPUT_DIR + ".libs/libev.a"
	
	task :libev => LIBEV_OUTPUT_DIR + ".libs/libev.a"
	
	dependencies = [
		"ext/libev/configure",
		"ext/libev/config.h.in",
		"ext/libev/Makefile.am"
	]
	file LIBEV_OUTPUT_DIR + "Makefile" => dependencies do
		sh "mkdir -p #{LIBEV_OUTPUT_DIR}" if !File.directory?(LIBEV_OUTPUT_DIR)
		sh "cd #{LIBEV_OUTPUT_DIR} && sh #{LIBEV_SOURCE_DIR}configure --disable-shared --enable-static"
	end
	
	libev_sources = Dir["ext/libev/{*.c,*.h}"]
	file LIBEV_OUTPUT_DIR + ".libs/libev.a" => [LIBEV_OUTPUT_DIR + "Makefile"] + libev_sources do
		sh "rm -f #{LIBEV_OUTPUT_DIR}/libev.la"
		sh "cd #{LIBEV_OUTPUT_DIR} && make libev.la"
	end
	
	task :clean do
		if File.exist?(LIBEV_OUTPUT_DIR + "Makefile")
			sh "cd #{LIBEV_OUTPUT_DIR} && make maintainer-clean"
		end
	end
else
	LIBEV_CFLAGS = string_option('LIBEV_CFLAGS', '-I/usr/include/libev')
	LIBEV_LIBS   = string_option('LIBEV_LIBS', '-lev')
	task :libev  # do nothing
end


##############################


LIBBOOST_OXT = define_libboost_oxt_task("common", COMMON_OUTPUT_DIR + "libboost_oxt")
LIBCOMMON    = define_common_library_task("common", COMMON_OUTPUT_DIR + "libpassenger_common")<|MERGE_RESOLUTION|>--- conflicted
+++ resolved
@@ -150,10 +150,7 @@
 				sh "mkdir -p #{output_dir}" if !File.directory?(output_dir)
 				sh "mkdir -p #{output_dir}/Utils" if !File.directory?("#{output_dir}/Utils")
 				sh "mkdir -p #{output_dir}/agents/LoggingAgent" if !File.directory?("#{output_dir}/agents/LoggingAgent")
-<<<<<<< HEAD
 				sh "mkdir -p #{output_dir}/ApplicationPool2" if !File.directory?("#{output_dir}/ApplicationPool2")
-=======
->>>>>>> b56f50d1
 				if source_file =~ /\.c$/
 					compile_c("ext/common/#{source_file}", "#{flags} -o #{object_file}")
 				else
